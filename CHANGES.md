--- conflicted
+++ resolved
@@ -58,17 +58,15 @@
   USE_GLIBCXX_DEBUG. The build configurations debugnolp and releasenolp have
   been removed, and the build configuration glibcxx_debug has been added.
 
-<<<<<<< HEAD
 - For developers: decide on rules regarding software support and
   improve Github actions accordingly
   <http://issues.fast-downward.org/issue1003>
   
 - For developers: add CPLEX support to our GitHub Actions for Windows
   <http://issues.fast-downward.org/issue1005>
-=======
+
 - Fix a bug in the computation of RHW landmarks
   <http://issues.fast-downward.org/issue1004>
->>>>>>> 3747faa7
 
 ## Fast Downward 20.06
 

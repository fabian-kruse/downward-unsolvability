#ifndef OPTIONS_REGISTRIES_H
#define OPTIONS_REGISTRIES_H

#include "../utils/system.h"

#include "any.h"

#include <algorithm>
#include <functional>
<<<<<<< HEAD
=======
#include <map>
>>>>>>> 2ce1a591
#include <string>
#include <typeindex>
#include <unordered_map>
#include <vector>

namespace options {
class OptionParser;


/*
  The plugin type info class contains meta-information for a given
  type of plugins (e.g. "SearchEngine" or "MergeStrategyFactory").
*/
class PluginTypeInfo {
    std::type_index type;

    /*
      The type name should be "user-friendly". It is for example used
      as the name of the wiki page that documents this plugin type.
      It follows wiki conventions (e.g. "Heuristic", "SearchEngine",
      "ShrinkStrategy").
    */
    std::string type_name;

    /*
      General documentation for the plugin type. This is included at
      the top of the wiki page for this plugin type.
    */
    std::string documentation;
public:
    PluginTypeInfo(const std::type_index &type,
                   const std::string &type_name,
                   const std::string &documentation);

    ~PluginTypeInfo() = default;

    const std::type_index &get_type() const;
    const std::string &get_type_name() const;
    const std::string &get_documentation() const;

    bool operator<(const PluginTypeInfo &other) const;
};


<<<<<<< HEAD
struct PluginGroupInfo {
    std::string group_id;
    std::string doc_title;
};


class Registry {
private:
    std::unordered_map<std::type_index, std::unordered_map<std::string, Any>> plugin_factories;
    /*
      plugin_type_infos collects information about all plugin types
      in use and gives access to the underlying information. This is used,
      for example, to generate the complete help output.
    */
    std::unordered_map<std::type_index, PluginTypeInfo> plugin_type_infos;
    /*
      The plugin group registry collects information about plugin groups.
      A plugin group is a set of plugins (which should be of the same
      type, although the code does not enforce this) that should be
      grouped together in user documentation.
=======
// TODO: Reduce code duplication with Registry<T>.
class PluginTypeRegistry {
    using Map = std::map<std::type_index, PluginTypeInfo>;
    PluginTypeRegistry() = default;
    ~PluginTypeRegistry() = default;
    Map registry;
public:
    void insert(const PluginTypeInfo &info);
    const PluginTypeInfo &get(const std::type_index &type) const;
    std::vector<PluginTypeInfo> get_sorted_types() const;
>>>>>>> 2ce1a591

      For example, all PDB heuristics could be grouped together so that
      the documention page for the heuristics looks nicer.
    */
    std::unordered_map<std::string, PluginGroupInfo> plugin_group_infos;

    Registry() = default;

public:
    template<typename T>
    void insert_factory(
        const std::string &key,
        std::function<T(OptionParser &)> factory) {
        std::type_index type(typeid(T));

        if (plugin_factories.count(type) && plugin_factories[type].count(key)) {
            std::cerr << "duplicate key in registry: " << key << std::endl;
            utils::exit_with(utils::ExitCode::SEARCH_CRITICAL_ERROR);
        }
        plugin_factories[type][key] = factory;
    }

    template<typename T>
    bool contains_factory(const std::string &key) const {
        std::type_index type(typeid(T));
        return plugin_factories.count(type)
               && plugin_factories.at(type).count(key);
    }

<<<<<<< HEAD
    template<typename T>
    std::function<T(OptionParser &)> get_factory(const std::string &key) const {
        std::type_index type(typeid(T));
        return any_cast<std::function<T(OptionParser &)>>(plugin_factories.at(type).at(key));
    }

    template<typename T>
    std::vector<std::string> get_sorted_factory_keys() const {
        std::type_index type(typeid(T));
        std::vector<std::string> keys;
        for (auto it : plugin_factories.at(type)) {
            keys.push_back(it.first);
        }
        sort(keys.begin(), keys.end());
        return keys;
    }
=======
class PluginGroupRegistry {
    using Map = std::map<std::string, PluginGroupInfo>;
    PluginGroupRegistry() = default;
    ~PluginGroupRegistry() = default;
    Map registry;
public:
    void insert(const PluginGroupInfo &info);
    const PluginGroupInfo &get(const std::string &key) const;
>>>>>>> 2ce1a591

    void insert_type_info(const PluginTypeInfo &info);
    const PluginTypeInfo &get_type_info(const std::type_index &type) const;
    std::vector<PluginTypeInfo> get_sorted_type_infos() const;

    void insert_group_info(const PluginGroupInfo &info);
    const PluginGroupInfo &get_group_info(const std::string &key) const;

    static Registry *instance() {
        static Registry instance_;
        return &instance_;
    }
};
}

#endif<|MERGE_RESOLUTION|>--- conflicted
+++ resolved
@@ -7,10 +7,6 @@
 
 #include <algorithm>
 #include <functional>
-<<<<<<< HEAD
-=======
-#include <map>
->>>>>>> 2ce1a591
 #include <string>
 #include <typeindex>
 #include <unordered_map>
@@ -55,7 +51,6 @@
 };
 
 
-<<<<<<< HEAD
 struct PluginGroupInfo {
     std::string group_id;
     std::string doc_title;
@@ -76,18 +71,6 @@
       A plugin group is a set of plugins (which should be of the same
       type, although the code does not enforce this) that should be
       grouped together in user documentation.
-=======
-// TODO: Reduce code duplication with Registry<T>.
-class PluginTypeRegistry {
-    using Map = std::map<std::type_index, PluginTypeInfo>;
-    PluginTypeRegistry() = default;
-    ~PluginTypeRegistry() = default;
-    Map registry;
-public:
-    void insert(const PluginTypeInfo &info);
-    const PluginTypeInfo &get(const std::type_index &type) const;
-    std::vector<PluginTypeInfo> get_sorted_types() const;
->>>>>>> 2ce1a591
 
       For example, all PDB heuristics could be grouped together so that
       the documention page for the heuristics looks nicer.
@@ -117,7 +100,6 @@
                && plugin_factories.at(type).count(key);
     }
 
-<<<<<<< HEAD
     template<typename T>
     std::function<T(OptionParser &)> get_factory(const std::string &key) const {
         std::type_index type(typeid(T));
@@ -134,16 +116,6 @@
         sort(keys.begin(), keys.end());
         return keys;
     }
-=======
-class PluginGroupRegistry {
-    using Map = std::map<std::string, PluginGroupInfo>;
-    PluginGroupRegistry() = default;
-    ~PluginGroupRegistry() = default;
-    Map registry;
-public:
-    void insert(const PluginGroupInfo &info);
-    const PluginGroupInfo &get(const std::string &key) const;
->>>>>>> 2ce1a591
 
     void insert_type_info(const PluginTypeInfo &info);
     const PluginTypeInfo &get_type_info(const std::type_index &type) const;

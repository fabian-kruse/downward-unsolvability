#ifndef OPTIONS_OPTION_PARSER_H
#define OPTIONS_OPTION_PARSER_H

#include "doc_utils.h"
#include "options.h"
#include "predefinitions.h"
#include "registries.h"

#include "../utils/strings.h"

#include <memory>
#include <sstream>
#include <stdexcept>
#include <string>
#include <vector>

<<<<<<< HEAD
=======

>>>>>>> 3097ab43
namespace options {
/*
  The OptionParser stores a parse tree and an Options object. By
  calling addArgument, the parse tree is partially parsed, and the
  result is added to the Options.
*/
class OptionParser {
    Options opts;
    const ParseTree parse_tree;
    /*
      Cannot be const in the current design. The plugin factory methods insert
      PluginInfo structs into the registry when they are called. This could
      be improved later.
    */
    Registry &registry;
    const Predefinitions &predefinitions;
    const bool dry_run_;
    const bool help_mode_;

    ParseTree::sibling_iterator next_unparsed_argument;
    std::vector<std::string> valid_keys;

    std::string get_unparsed_config() const;

    template<class T>
    void check_bounds(
        const std::string &key, const T &value, const Bounds &bounds);


public:
    OptionParser(const ParseTree &parse_tree, Registry &registry,
                 const Predefinitions &predefinitions,
                 bool dry_run, bool help_mode = false);
    OptionParser(const std::string &config, Registry &registry,
                 const Predefinitions &predefinitions,
                 bool dry_run, bool help_mode = false);
    ~OptionParser() = default;
    OptionParser(const OptionParser &other) = delete;
    OptionParser &operator=(const OptionParser &other) = delete;

    /* This function initiates parsing of T (the root node of parse_tree will be
       parsed as T).*/
    template<typename T>
    T start_parsing();

    /* Add option with default value. Use def_val=NONE for optional
       parameters without default values. */
    template<typename T>
    void add_option(
        const std::string &key,
        const std::string &help = "",
        const std::string &default_value = "",
        const Bounds &bounds = Bounds::unlimited());

    void add_enum_option(
        const std::string &key,
        const std::vector<std::string> &names,
        const std::string &help = "",
        const std::string &default_value = "",
        const std::vector<std::string> &docs = {});

    template<typename T>
    void add_list_option(
        const std::string &key,
        const std::string &help = "",
        const std::string &default_value = "");

    void document_synopsis(
        const std::string &name, const std::string &note) const;

    void document_property(
        const std::string &property, const std::string &note) const;

    void document_language_support(
        const std::string &feature, const std::string &note) const;

    void document_note(
        const std::string &name, const std::string &note, bool long_text = false) const;

    void error(const std::string &msg) const;

    /* TODO: "parse" is not the best name for this function. It just does some
       checks and returns the parsed options. Parsing happens before that. */
    Options parse();

    const ParseTree *get_parse_tree();
    Registry &get_registry();
    const Predefinitions &get_predefinitions() const;
    const std::string &get_root_value() const;

    bool dry_run() const;
    bool help_mode() const;

    static const std::string NONE;
};


/*
  TokenParser<T> wraps functions to parse supported types T.
*/
template<typename T>
class TokenParser {
public:
    static inline T parse(OptionParser &parser);
};

/*
  We need to give specializations of the class for the cases we want
  to *partially* specialize, i.e., give a specialization that is still
  templated. For fully specialized cases (e.g. parsing "int"), it is
  not necessary to specialize the class; we just need to specialize
  the method.
*/
template<typename T>
class TokenParser<std::shared_ptr<T>> {
public:
    static inline std::shared_ptr<T> parse(OptionParser &parser);
};

template<typename T>
class TokenParser<std::vector<T>> {
public:
    static inline std::vector<T> parse(OptionParser &parser);
};

/*
  If T has no template specialization, try to parse it directly from
  the input string. As of this writing, this default implementation is
  used only for string and bool.
*/
template<typename T>
inline T TokenParser<T>::parse(OptionParser &parser) {
    const std::string &value = parser.get_root_value();
    std::istringstream stream(value);
    T x;
    if ((stream >> std::boolalpha >> x).fail()) {
        parser.error("could not parse argument " + value + " of type " +
                     TypeNamer<T>::name(parser.get_registry()));
    }
    return x;
}

// int needs a specialization to allow "infinity".
template<>
inline int TokenParser<int>::parse(OptionParser &parser) {
    const std::string &value = parser.get_root_value();
    if (value == "infinity") {
        return std::numeric_limits<int>::max();
    } else {
        std::istringstream stream(value);
        int x;
        if ((stream >> x).fail()) {
            parser.error("could not parse int argument " + value);
        }
        return x;
    }
}

// double needs a specialization to allow "infinity".
template<>
inline double TokenParser<double>::parse(OptionParser &parser) {
    const std::string &value = parser.get_root_value();
    if (value == "infinity") {
        return std::numeric_limits<double>::infinity();
    } else {
        std::istringstream stream(value);
        double x;
        if ((stream >> x).fail()) {
            parser.error("could not parse double argument " + value);
        }
        return x;
    }
}

// Helper functions for the TokenParser-specializations.

template<typename T>
static std::shared_ptr<T> lookup_in_registry(OptionParser &parser) {
    const std::string &value = parser.get_root_value();
    try {
        return parser.get_registry().get_factory<std::shared_ptr<T>>(value)(parser);
    } catch (const std::out_of_range &) {
        parser.error(TypeNamer<std::shared_ptr<T>>::name(parser.get_registry()) + " " + value + " not found");
    }
    return nullptr;
}

template<typename T>
static std::shared_ptr<T> lookup_in_predefinitions(OptionParser &parser, bool &found) {
    using TPtr = std::shared_ptr<T>;
    const std::string &value = parser.get_root_value();
    found = parser.get_predefinitions().contains(value);
    return parser.get_predefinitions().get<TPtr>(value, nullptr);
}

template<typename T>
inline std::shared_ptr<T> TokenParser<std::shared_ptr<T>>::parse(OptionParser &parser) {
    bool predefined;
    std::shared_ptr<T> result = lookup_in_predefinitions<T>(parser, predefined);
    if (predefined)
        return result;
    return lookup_in_registry<T>(parser);
}

// Needed for iterated search.
template<>
inline ParseTree TokenParser<ParseTree>::parse(OptionParser &parser) {
    return *parser.get_parse_tree();
}

template<typename T>
inline std::vector<T> TokenParser<std::vector<T>>::parse(OptionParser &parser) {
    if (parser.get_parse_tree()->begin()->value != "list") {
        parser.error("expected list");
    }
    std::vector<T> results;
    for (auto tree_it = first_child_of_root(*parser.get_parse_tree());
         tree_it != end_of_roots_children(*parser.get_parse_tree());
         ++tree_it) {
        OptionParser subparser(subtree(*parser.get_parse_tree(), tree_it),
                               parser.get_registry(), parser.get_predefinitions(),
                               parser.dry_run());
        results.push_back(TokenParser<T>::parse(subparser));
    }
    return results;
}

template<typename T>
T OptionParser::start_parsing() {
    return TokenParser<T>::parse(*this);
}

template<class T>
void OptionParser::check_bounds(
    const std::string &, const T &, const Bounds &) {
}

template<>
void OptionParser::check_bounds<int>(
    const std::string &key, const int &value, const Bounds &bounds);

template<>
void OptionParser::check_bounds<double>(
    const std::string &key, const double &value, const Bounds &bounds);

template<typename T>
void OptionParser::add_option(
    const std::string &key,
    const std::string &help,
    const std::string &default_value,
    const Bounds &bounds) {
    if (help_mode()) {
        registry.add_plugin_info_arg(
            get_root_value(),
            key,
            help,
            TypeNamer<T>::name(registry),
            default_value,
            bounds);
        return;
    }
    valid_keys.push_back(key);
    bool use_default = false;
    ParseTree::sibling_iterator arg = next_unparsed_argument;
    if (arg == parse_tree.end(parse_tree.begin())) {
        // We have already handled all arguments.
        if (default_value.empty()) {
            error("missing option: " + key);
        } else if (default_value == NONE) {
            return;
        } else {
            use_default = true;
        }
    } else if (!arg->key.empty()) {
        // Handle arguments with explicit keyword.
        // Try to find a parameter passed with keyword key.
        for (; arg != parse_tree.end(parse_tree.begin()); ++arg) {
            if (arg->key == key)
                break;
        }
        if (arg == parse_tree.end(parse_tree.begin())) {
            if (default_value.empty()) {
                error("missing option: " + key);
            } else if (default_value == NONE) {
                return;
            } else {
                use_default = true;
            }
        }
    }
    std::unique_ptr<OptionParser> subparser =
        use_default ?
        utils::make_unique_ptr<OptionParser>(default_value, registry,
                                             predefinitions, dry_run()) :
        utils::make_unique_ptr<OptionParser>(subtree(parse_tree, arg), registry,
                                             predefinitions, dry_run());
    T result = TokenParser<T>::parse(*subparser);
    check_bounds<T>(key, result, bounds);
    opts.set<T>(key, result);
    /* If we have not reached the keyword parameters yet and have not used the
       default value, increment the argument position pointer. */
    if (!use_default && arg->key.empty()) {
        ++next_unparsed_argument;
    }
}

template<typename T>
void OptionParser::add_list_option(
    const std::string &key,
    const std::string &help,
    const std::string &default_value) {
    add_option<std::vector<T>>(key, help, default_value);
}

template<typename T>
void predefine_plugin(const std::string &arg, Registry &registry,
                      Predefinitions &predefinitions, bool dry_run) {
    std::pair<std::string, std::string> predefinition;
    try {
        predefinition = utils::split(arg, "=");
    } catch (utils::StringOperationError &) {
        std::cerr << "Predefinition error: Predefinition has to be of the form "
            "[name]=[definition]." << std::endl;
        utils::exit_with(utils::ExitCode::SEARCH_CRITICAL_ERROR);
    }

    std::string key = predefinition.first;
    std::string value = predefinition.second;
    utils::strip(key);
    utils::strip(value);

    OptionParser parser(value, registry, predefinitions, dry_run);
    predefinitions.predefine(key, parser.start_parsing<std::shared_ptr<T>>());
}
}

#endif<|MERGE_RESOLUTION|>--- conflicted
+++ resolved
@@ -14,10 +14,6 @@
 #include <string>
 #include <vector>
 
-<<<<<<< HEAD
-=======
-
->>>>>>> 3097ab43
 namespace options {
 /*
   The OptionParser stores a parse tree and an Options object. By

#ifndef OPTION_PARSER_H
#define OPTION_PARSER_H

#include "option_parser_util.h"

#include <algorithm>
#include <iostream>
#include <limits>
#include <map>
#include <memory>
#include <sstream>
#include <string>
#include <vector>

<<<<<<< HEAD
class AbstractTask;
class LandmarkGraph;
class MergeStrategy;
class OpenListFactory;
template<class Entry>
class OpenList;
=======
class Heuristic;
>>>>>>> b908d97a
class OptionParser;
class ScalarEvaluator;
class SearchEngine;

/*
The TokenParser<T> wraps functions to parse supported types T.
 */

template<typename T>
class TokenParser {
public:
    static inline T parse(OptionParser &p);
};

/*
  We need to give specializations of the class for the cases we want
  to *partially* specialize, i.e., give a specialization that is still
  templated. For fully specialized cases (e.g. parsing "int"), it is
  not necessary to specialize the class; we just need to specialize
  the method.
*/

<<<<<<< HEAD
// int needs a specialization to allow "infinity".
template <>
class TokenParser<int> {
public:
    static inline int parse(OptionParser &p);
};

// double needs a specialization to allow "infinity".
template <>
class TokenParser<double> {
public:
    static inline double parse(OptionParser &p);
};


template <class Entry>
class TokenParser<OpenList<Entry > *> {
public:
    static inline OpenList<Entry> *parse(OptionParser &p);
};

template <>
class TokenParser<Heuristic *> {
public:
    static inline Heuristic *parse(OptionParser &p);
};

template <>
class TokenParser<LandmarkGraph *> {
public:
    static inline LandmarkGraph *parse(OptionParser &p);
};

template <>
class TokenParser<ScalarEvaluator *> {
public:
    static inline ScalarEvaluator *parse(OptionParser &p);
};

template <>
class TokenParser<SearchEngine *> {
public:
    static inline SearchEngine *parse(OptionParser &p);
};

template <>
class TokenParser<Synergy *> {
public:
    static inline Synergy *parse(OptionParser &p);
};


template <>
class TokenParser<ParseTree> {
public:
    static inline ParseTree parse(OptionParser &p);
};

template <>
class TokenParser<std::shared_ptr<OpenListFactory> > {
public:
    static inline std::shared_ptr<OpenListFactory> parse(OptionParser &p);
};

template <>
class TokenParser<std::shared_ptr<MergeStrategy> > {
public:
    static inline std::shared_ptr<MergeStrategy>parse(OptionParser &p);
};

template <>
class TokenParser<std::shared_ptr<ShrinkStrategy> > {
public:
    static inline std::shared_ptr<ShrinkStrategy>parse(OptionParser &p);
};

template <>
class TokenParser<std::shared_ptr<Labels> > {
=======
template<typename T>
class TokenParser<T *> {
>>>>>>> b908d97a
public:
    static inline T *parse(OptionParser &p);
};

template<typename T>
class TokenParser<std::shared_ptr<T>> {
public:
    static inline std::shared_ptr<T> parse(OptionParser &p);
};

template<typename T>
class TokenParser<std::vector<T>> {
public:
    static inline std::vector<T> parse(OptionParser &p);
};

/*
  The OptionParser stores a parse tree and an Options object. By
  calling addArgument, the parse tree is partially parsed, and the
  result is added to the Options.
*/
class OptionParser {
    static int parse_int_arg(const std::string &name, const std::string &value);
    static SearchEngine *parse_cmd_line_aux(
        const std::vector<std::string> &args, bool dry_run);
public:
    OptionParser(const OptionParser &other) = delete;
    OptionParser &operator=(const OptionParser &other) = delete;
    OptionParser(std::string config, bool dr);
    OptionParser(ParseTree pt, bool dr);
    ~OptionParser() = default;

    static const std::string NONE;

    //this is where input from the commandline goes:
    static SearchEngine *parse_cmd_line(
        int argc, const char **argv, bool dr, bool is_unit_cost);

    static std::string usage(std::string progname);

    //this function initiates parsing of T (the root node of parse_tree
    //will be parsed as T). Usually T=SearchEngine*, ScalarEvaluator* or LandmarkGraph*
    template<typename T>
    T start_parsing();

    template<class T>
    void check_bounds(
        const std::string &key, const T &value, const Bounds &bounds);

    /* Add option with default value. Use def_val=NONE for optional
       parameters without default values. */
    template<typename T>
    void add_option(
        std::string k, std::string h = "", std::string def_val = "",
        Bounds bounds = Bounds::unlimited());

    void add_enum_option(std::string k,
                         std::vector<std::string > enumeration,
                         std::string h = "", std::string def_val = "",
                         std::vector<std::string> enum_doc = std::vector<std::string>());
    template<typename T>
    void add_list_option(std::string k,
                         std::string h = "", std::string def_val = "");

    bool is_valid_option(const std::string &k) const;

    void document_values(std::string argument,
                         ValueExplanations value_explanations) const;
    void document_synopsis(std::string name, std::string note) const;
    void document_property(std::string property, std::string note) const;
    void document_language_support(std::string feature, std::string note) const;
    void document_note(std::string name, std::string note, bool long_text = false) const;
    void document_hide() const;

    static void static_error(std::string msg);
    void error(std::string msg);
    void warning(std::string msg);

    Options parse(); //parse is not the best name for this function. It just does some checks and returns the parsed options Parsing happens before that. Change?
    const ParseTree *get_parse_tree();
    void set_help_mode(bool m);

    bool dry_run() const;
    bool help_mode() const;

    template<typename T>
    static std::string to_str(T in) {
        std::ostringstream out;
        out << std::boolalpha << in;
        return out.str();
    }

private:
    std::string unparsed_config;
    Options opts;
    const ParseTree parse_tree;
    bool dry_run_;
    bool help_mode_;

    ParseTree::sibling_iterator next_unparsed_argument;
    std::vector<std::string> valid_keys;

    void set_unparsed_config();
};

//Definitions of OptionParsers template functions:

template<typename T>
T OptionParser::start_parsing() {
    if (help_mode()) {
        DocStore::instance()->register_object(parse_tree.begin()->value,
                                              TypeNamer<T>::name());
    }
    return TokenParser<T>::parse(*this);
}

template<class T>
void OptionParser::check_bounds(
    const std::string &, const T &, const Bounds &) {
}

template<>
void OptionParser::check_bounds<int>(
    const std::string &key, const int &value, const Bounds &bounds);

template<>
void OptionParser::check_bounds<double>(
    const std::string &key, const double &value, const Bounds &bounds);

template<typename T>
void OptionParser::add_option(
    std::string k, std::string h, std::string default_value, Bounds bounds) {
    if (help_mode()) {
        DocStore::instance()->add_arg(parse_tree.begin()->value,
                                      k, h,
                                      TypeNamer<T>::name(), default_value,
                                      bounds);
        return;
    }
    valid_keys.push_back(k);
    bool use_default(false);
    ParseTree::sibling_iterator arg = next_unparsed_argument;
    //scenario where we have already handled all arguments
    if (arg == parse_tree.end(parse_tree.begin())) {
        if (default_value.empty()) {
            error("missing option: " + k);
        } else if (default_value == NONE) {
            return;
        } else {
            use_default = true;
        }
    } else {
        //handling arguments with explicit keyword:
        if (!arg->key.empty()) { //to check if we reached the params supplied with key
            //try to find a parameter passed with keyword k
            for (; arg != parse_tree.end(parse_tree.begin()); ++arg) {
                if (arg->key.compare(k) == 0)
                    break;
            }
            if (arg == parse_tree.end(parse_tree.begin())) {
                if (default_value.empty()) {
                    error("missing option: " + k);
                } else if (default_value == NONE) {
                    return;
                } else {
                    use_default = true;
                }
            }
        }
    }
    std::unique_ptr<OptionParser> subparser(
        use_default ?
        new OptionParser(default_value, dry_run()) :
        new OptionParser(subtree(parse_tree, arg), dry_run()));
    T result = TokenParser<T>::parse(*subparser);
    check_bounds<T>(k, result, bounds);
    opts.set<T>(k, result);
    //if we have not reached the keyword parameters yet
    //and did not use the default value,
    //increment the argument position pointer
    if (!use_default && arg->key.empty()) {
        ++next_unparsed_argument;
    }
}

template<typename T>
void OptionParser::add_list_option(
    std::string k, std::string h, std::string def_val) {
    add_option<std::vector<T>>(k, h, def_val);
}

//Definitions of TokenParser<T>:

/*
  If T has no template specialization, try to parse it directly from
  the input string. As of this writing, this default implementation is
  used only for string and bool.
*/
template<typename T>
inline T TokenParser<T>::parse(OptionParser &p) {
    ParseTree::iterator pt = p.get_parse_tree()->begin();
    std::stringstream str_stream(pt->value);
    T x;
    if ((str_stream >> std::boolalpha >> x).fail()) {
        p.error("could not parse argument " + pt->value + " of type " + TypeNamer<T>::name());
    }
    return x;
}

// int needs a specialization to allow "infinity".
template<>
inline int TokenParser<int>::parse(OptionParser &p) {
    ParseTree::iterator pt = p.get_parse_tree()->begin();
    if (pt->value.compare("infinity") == 0) {
        return std::numeric_limits<int>::max();
    } else {
        std::stringstream str_stream(pt->value);
        int x;
        if ((str_stream >> x).fail()) {
            p.error("could not parse int argument " + pt->value);
        }
        return x;
    }
}

// double needs a specialization to allow "infinity".
template<>
inline double TokenParser<double>::parse(OptionParser &p) {
    ParseTree::iterator pt = p.get_parse_tree()->begin();
    if (pt->value.compare("infinity") == 0) {
        return std::numeric_limits<double>::infinity();
    } else {
        std::stringstream str_stream(pt->value);
        double x;
        if ((str_stream >> x).fail()) {
            p.error("could not parse double argument " + pt->value);
        }
        return x;
    }
}

//helper functions for the TokenParser-specializations
template<typename T>
static T *lookup_in_registry(OptionParser &p) {
    ParseTree::iterator pt = p.get_parse_tree()->begin();
    if (Registry<T *>::instance()->contains(pt->value)) {
        return Registry<T *>::instance()->get(pt->value) (p);
    }
    p.error(TypeNamer<T *>::name() + " " + pt->value + " not found");
    return 0;
}

// TODO: This function will replace lookup_in_registry() once we no longer need to support raw pointers.
template<typename T>
static std::shared_ptr<T> lookup_in_registry_shared(OptionParser &p) {
    ParseTree::iterator pt = p.get_parse_tree()->begin();
    if (Registry<std::shared_ptr<T>>::instance()->contains(pt->value)) {
        return Registry<std::shared_ptr<T>>::instance()->get(pt->value) (p);
    }
    p.error(TypeNamer<std::shared_ptr<T>>::name() + " " + pt->value + " not found");
    return 0;
}

template<typename T>
static T *lookup_in_predefinitions(OptionParser &p, bool &found) {
    ParseTree::iterator pt = p.get_parse_tree()->begin();
    if (Predefinitions<T *>::instance()->contains(pt->value)) {
        found = true;
        return Predefinitions<T *>::instance()->get(pt->value);
    }
    found = false;
    return 0;
}

template<typename T>
static std::shared_ptr<T> lookup_in_predefinitions_shared(OptionParser &p, bool &found) {
    using TPtr = std::shared_ptr<T>;
    ParseTree::iterator pt = p.get_parse_tree()->begin();
    if (Predefinitions<TPtr>::instance()->contains(pt->value)) {
        found = true;
        return Predefinitions<TPtr>::instance()->get(pt->value);
    }
    found = false;
    return nullptr;
}


/*
  TODO (post-issue586): We should decide how to handle subclasses more generally.
  See http://issues.fast-downward.org/msg4686 (which is part of that issue).
*/
template<>
inline ScalarEvaluator *TokenParser<ScalarEvaluator *>::parse(OptionParser &p) {
    ParseTree::iterator pt = p.get_parse_tree()->begin();
    if (Predefinitions<Heuristic *>::instance()->contains(pt->value)) {
        return (ScalarEvaluator *)
               Predefinitions<Heuristic *>::instance()->get(pt->value);
    } else if (Registry<ScalarEvaluator *>::instance()->contains(pt->value)) {
        return Registry<ScalarEvaluator *>::instance()->get(pt->value) (p);
    } else if (Registry<Heuristic *>::instance()->contains(pt->value)) {
        return (ScalarEvaluator *)
               Registry<Heuristic *>::instance()->get(pt->value) (p);
    }
    p.error("ScalarEvaluator " + pt->value + " not found");
    return 0;
}

<<<<<<< HEAD

SearchEngine *TokenParser<SearchEngine *>::parse(OptionParser &p) {
    return lookup_in_registry<SearchEngine>(p);
}

std::shared_ptr<OpenListFactory> TokenParser<std::shared_ptr<OpenListFactory> >::parse(OptionParser &p) {
    return lookup_in_registry_shared<OpenListFactory>(p);
}

std::shared_ptr<MergeStrategy> TokenParser<std::shared_ptr<MergeStrategy> >::parse(OptionParser &p) {
    return lookup_in_registry_shared<MergeStrategy>(p);
}

std::shared_ptr<ShrinkStrategy> TokenParser<std::shared_ptr<ShrinkStrategy> >::parse(OptionParser &p) {
    return lookup_in_registry_shared<ShrinkStrategy>(p);
}

std::shared_ptr<Labels> TokenParser<std::shared_ptr<Labels> >::parse(OptionParser &p) {
    return lookup_in_registry_shared<Labels>(p);
}


Synergy *TokenParser<Synergy *>::parse(OptionParser &p) {
    return lookup_in_registry<Synergy>(p);
=======
// TODO: The following method can go away once we use shared pointers for all plugins.
template<typename T>
inline T *TokenParser<T *>::parse(OptionParser &p) {
    bool predefined;
    T *result = lookup_in_predefinitions<T>(p, predefined);
    if (predefined)
        return result;
    return lookup_in_registry<T>(p);
>>>>>>> b908d97a
}

template<typename T>
inline std::shared_ptr<T> TokenParser<std::shared_ptr<T>>::parse(OptionParser &p) {
    bool predefined;
    std::shared_ptr<T> result = lookup_in_predefinitions_shared<T>(p, predefined);
    if (predefined)
        return result;
    return lookup_in_registry_shared<T>(p);
}

template<>
inline ParseTree TokenParser<ParseTree>::parse(OptionParser &p) {
    return *p.get_parse_tree();
}

template<typename T>
inline std::vector<T> TokenParser<std::vector<T>>::parse(OptionParser &p) {
    ParseTree::iterator pt = p.get_parse_tree()->begin();
    std::vector<T> results;
    if (pt->value.compare("list") != 0) {
        //try to parse the next token as list of length 1 given without brackets
        results.push_back(TokenParser<T>::parse(p));
    } else {
        for (ParseTree::sibling_iterator pti =
                 first_child_of_root(*p.get_parse_tree());
             pti != end_of_roots_children(*p.get_parse_tree());
             ++pti) {
            OptionParser subparser(subtree(*p.get_parse_tree(), pti), p.dry_run());
            results.push_back(
                TokenParser<T>::parse(subparser));
        }
    }
    return results;
}

#endif<|MERGE_RESOLUTION|>--- conflicted
+++ resolved
@@ -12,16 +12,7 @@
 #include <string>
 #include <vector>
 
-<<<<<<< HEAD
-class AbstractTask;
-class LandmarkGraph;
-class MergeStrategy;
-class OpenListFactory;
-template<class Entry>
-class OpenList;
-=======
 class Heuristic;
->>>>>>> b908d97a
 class OptionParser;
 class ScalarEvaluator;
 class SearchEngine;
@@ -44,89 +35,8 @@
   the method.
 */
 
-<<<<<<< HEAD
-// int needs a specialization to allow "infinity".
-template <>
-class TokenParser<int> {
-public:
-    static inline int parse(OptionParser &p);
-};
-
-// double needs a specialization to allow "infinity".
-template <>
-class TokenParser<double> {
-public:
-    static inline double parse(OptionParser &p);
-};
-
-
-template <class Entry>
-class TokenParser<OpenList<Entry > *> {
-public:
-    static inline OpenList<Entry> *parse(OptionParser &p);
-};
-
-template <>
-class TokenParser<Heuristic *> {
-public:
-    static inline Heuristic *parse(OptionParser &p);
-};
-
-template <>
-class TokenParser<LandmarkGraph *> {
-public:
-    static inline LandmarkGraph *parse(OptionParser &p);
-};
-
-template <>
-class TokenParser<ScalarEvaluator *> {
-public:
-    static inline ScalarEvaluator *parse(OptionParser &p);
-};
-
-template <>
-class TokenParser<SearchEngine *> {
-public:
-    static inline SearchEngine *parse(OptionParser &p);
-};
-
-template <>
-class TokenParser<Synergy *> {
-public:
-    static inline Synergy *parse(OptionParser &p);
-};
-
-
-template <>
-class TokenParser<ParseTree> {
-public:
-    static inline ParseTree parse(OptionParser &p);
-};
-
-template <>
-class TokenParser<std::shared_ptr<OpenListFactory> > {
-public:
-    static inline std::shared_ptr<OpenListFactory> parse(OptionParser &p);
-};
-
-template <>
-class TokenParser<std::shared_ptr<MergeStrategy> > {
-public:
-    static inline std::shared_ptr<MergeStrategy>parse(OptionParser &p);
-};
-
-template <>
-class TokenParser<std::shared_ptr<ShrinkStrategy> > {
-public:
-    static inline std::shared_ptr<ShrinkStrategy>parse(OptionParser &p);
-};
-
-template <>
-class TokenParser<std::shared_ptr<Labels> > {
-=======
 template<typename T>
 class TokenParser<T *> {
->>>>>>> b908d97a
 public:
     static inline T *parse(OptionParser &p);
 };
@@ -434,32 +344,6 @@
     return 0;
 }
 
-<<<<<<< HEAD
-
-SearchEngine *TokenParser<SearchEngine *>::parse(OptionParser &p) {
-    return lookup_in_registry<SearchEngine>(p);
-}
-
-std::shared_ptr<OpenListFactory> TokenParser<std::shared_ptr<OpenListFactory> >::parse(OptionParser &p) {
-    return lookup_in_registry_shared<OpenListFactory>(p);
-}
-
-std::shared_ptr<MergeStrategy> TokenParser<std::shared_ptr<MergeStrategy> >::parse(OptionParser &p) {
-    return lookup_in_registry_shared<MergeStrategy>(p);
-}
-
-std::shared_ptr<ShrinkStrategy> TokenParser<std::shared_ptr<ShrinkStrategy> >::parse(OptionParser &p) {
-    return lookup_in_registry_shared<ShrinkStrategy>(p);
-}
-
-std::shared_ptr<Labels> TokenParser<std::shared_ptr<Labels> >::parse(OptionParser &p) {
-    return lookup_in_registry_shared<Labels>(p);
-}
-
-
-Synergy *TokenParser<Synergy *>::parse(OptionParser &p) {
-    return lookup_in_registry<Synergy>(p);
-=======
 // TODO: The following method can go away once we use shared pointers for all plugins.
 template<typename T>
 inline T *TokenParser<T *>::parse(OptionParser &p) {
@@ -468,7 +352,6 @@
     if (predefined)
         return result;
     return lookup_in_registry<T>(p);
->>>>>>> b908d97a
 }
 
 template<typename T>

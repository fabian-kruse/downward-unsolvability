#include "abstraction.h"

#include "equivalence_relation.h"
#include "label.h"
#include "labels.h"
#include "shrink_fh.h"

#include "../globals.h"
#include "../priority_queue.h"
#include "../timer.h"

#include <algorithm>
#include <cassert>
#include <cstdlib>
#include <cstring>
#include <deque>
#include <iostream>
#include <fstream>
#include <limits>
#include <set>
#include <string>
#include <sstream>
using namespace std;
using namespace __gnu_cxx;

/* Implementation note: Transitions are grouped by their operators,
 not by source state or any such thing. Such a grouping is beneficial
 for fast generation of products because we can iterate operator by
 operator, and it also allows applying abstraction mappings very
 efficiently.

 We rarely need to be able to efficiently query the successors of a
 given state; actually, only the distance computation requires that,
 and it simply generates such a graph representation of the
 transitions itself. Various experiments have shown that maintaining
 a graph representation permanently for the benefit of distance
 computation is not worth the overhead.
 */

/*
 TODO:

 * Separate out all code related to shrinking strategies into a
 separate shrinking strategy class.

 * Try out shrinking strategies that don't care about g.

 * NOTE: We might actually also try out DFP-style strategies that don't
 just consider h, but also g. Essentially, we might set it up in such
 a way that it works with arbitrary bucketings and bucket priority
 orderings -- we'd just need to replace the current "h" components
 by bucket indices.

 * Only compute g and h when you actually need to (i.e., don't compute
 g if the strategies doesn't need it; don't compute h for the random
 shrinking strategy except for the final abstraction where we need
 it for the h value). Actually... we do need to compute g values anyway
 for the relevance test. So never mind. Although we could get rid of
 the recomputation for non-f-preserving abstractions, but that's true
 for all strategies because none of them actually needs that.

 * It's maybe a bit of a problem that by indexing the transitions
 with the *global* operator no, we have overall size requirements
 of NUM_OPS * NUM_STATE_VARS for all abstractions together. This
 is all the more unfortunate considering that we only really need
 two abstractions at the same time. Can we do something about this?

 Idea: Use an alternative indexing scheme, e.g. ones where the vector
 is indexed by some sort of "local" operator id. If we don't need
 to the lookup frequently (and I don't think we do), then we can
 use a simple hash_map<Operator *, int> for this purpose.

 * Separate the parts relating to the abstraction mapping from the
 actual abstraction, so that later during search we need not keep
 the abstractions. This would allow us to get rid of the somewhat
 ugly "release_memory" stuff.

 * Change all the terminology here so that it matches the one in
 recent papers ("merge-and-shrink", "abstraction", "transition
 system", "atomic abstraction", "product abstraction", etc.)
 Currently, "abstraction" is used both for the abstract transition
 system and for the abstraction mapping. It should only be used for the
 latter; the former maybe called "TransitionSystem" or whatever.

 */

bool sorted(const vector<AbstractTransition> &transitions);

//  TODO: We define infinity in more than a few places right now (=>
//        grep for it). It should only be defined once.
static const int infinity = numeric_limits<int>::max();

Abstraction::Abstraction(Labels *labels_)
    : labels(labels_), num_labels(labels->get_size()),
      normalized(true), peak_memory(0) {
    clear_distances();
    // at most n-1 fresh labels will be needed if n is the number of operators
    transitions_by_label.resize(g_operators.size() * 2);
    relevant_labels.resize(transitions_by_label.size(), false);
}

Abstraction::~Abstraction() {
}

string Abstraction::tag() const {
    string desc(description());
    desc[0] = toupper(desc[0]);
    return desc + ": ";
}

void Abstraction::clear_distances() {
    max_f = DISTANCE_UNKNOWN;
    max_g = DISTANCE_UNKNOWN;
    max_h = DISTANCE_UNKNOWN;
    init_distances.clear();
    goal_distances.clear();
}

int Abstraction::size() const {
    return num_states;
}

int Abstraction::get_max_f() const {
    return max_f;
}

int Abstraction::get_max_g() const {
    return max_g;
}

int Abstraction::get_max_h() const {
    return max_h;
}

int Abstraction::get_label_cost_by_index(int label_no) const {
    const Label *label = labels->get_label_by_index(label_no);
    return label->get_cost();
}

int Abstraction::get_num_labels() const {
    return labels->get_size();
}

const vector<AbstractTransition> &Abstraction::get_transitions_for_label(int label_no) const {
    // we do *not* return the transitions for the mapped label because shrink_bisimulation
    // iterates over all labels anyway. if the abstraction is not normalized, then we
    // need to do so anyway, if it is, it doesn't hurt to return the then empty
    // transitions of mapped labels.
    return transitions_by_label[label_no];
}

void Abstraction::compute_label_ranks(vector<int> &label_ranks) {
    // abstraction needs to be normalized when considering labels and their
    // transitions
    if (!is_normalized()) {
        normalize();
    }
    // distances must be computed
    if (max_h == DISTANCE_UNKNOWN) {
        compute_distances();
    }
    assert(label_ranks.empty());
    label_ranks.reserve(transitions_by_label.size());
    for (size_t label_no = 0; label_no < transitions_by_label.size(); ++label_no) {
        if (relevant_labels[label_no]) {
            const vector<AbstractTransition> &transitions = transitions_by_label[label_no];
            int label_rank = infinity;
            for (size_t j = 0; j < transitions.size(); ++j) {
                const AbstractTransition &t = transitions[j];
                label_rank = min(label_rank, goal_distances[t.target]);
            }
            // relevant labels with no transitions have a rank of infinity (they
            // block snychronization)
            label_ranks.push_back(label_rank);
        } else {
            label_ranks.push_back(-1);
        }
    }
}

void Abstraction::compute_distances() {
    cout << tag() << flush;
    if (max_h != DISTANCE_UNKNOWN) {
        cout << "distances already known" << endl;
        return;
    }

    assert(init_distances.empty() && goal_distances.empty());

    if (init_state == PRUNED_STATE) {
        cout << "init state was pruned, no distances to compute" << endl;
        // If init_state was pruned, then everything must have been pruned.
        assert(num_states == 0);
        max_f = max_g = max_h = infinity;
        return;
    }

    init_distances.resize(num_states, infinity);
    goal_distances.resize(num_states, infinity);
    if (labels->is_unit_cost()) {
        cout << "computing distances using unit-cost algorithm" << endl;
        compute_init_distances_unit_cost();
        compute_goal_distances_unit_cost();
    } else {
        cout << "computing distances using general-cost algorithm" << endl;
        compute_init_distances_general_cost();
        compute_goal_distances_general_cost();
    }

    max_f = 0;
    max_g = 0;
    max_h = 0;

    int unreachable_count = 0, irrelevant_count = 0;
    for (int i = 0; i < num_states; i++) {
        int g = init_distances[i];
        int h = goal_distances[i];
        // States that are both unreachable and irrelevant are counted
        // as unreachable, not irrelevant. (Doesn't really matter, of
        // course.)
        if (g == infinity) {
            unreachable_count++;
        } else if (h == infinity) {
            irrelevant_count++;
        } else {
            max_f = max(max_f, g + h);
            max_g = max(max_g, g);
            max_h = max(max_h, h);
        }
    }
    if (unreachable_count || irrelevant_count) {
        cout << tag()
             << "unreachable: " << unreachable_count << " states, "
             << "irrelevant: " << irrelevant_count << " states" << endl;
        /* Call shrink to discard unreachable and irrelevant states.
           The strategy must be one that prunes unreachable/irrelevant
           notes, but beyond that the details don't matter, as there
           is no need to actually shrink. So faster methods should be
           preferred. */

        /* TODO: Create a dedicated shrinking strategy from scratch,
           e.g. a bucket-based one that simply generates one good and
           one bad bucket? */

        // TODO/HACK: The way this is created is of course unspeakably
        // ugly. We'll leave this as is for now because there will likely
        // be more structural changes soon.
        ShrinkStrategy *shrink_temp = ShrinkFH::create_default(num_states);
        shrink_temp->shrink(*this, num_states, true);
        delete shrink_temp;
    }
}

static void breadth_first_search(
    const vector<vector<int> > &graph, deque<int> &queue,
    vector<int> &distances) {
    while (!queue.empty()) {
        int state = queue.front();
        queue.pop_front();
        for (int i = 0; i < graph[state].size(); i++) {
            int successor = graph[state][i];
            if (distances[successor] > distances[state] + 1) {
                distances[successor] = distances[state] + 1;
                queue.push_back(successor);
            }
        }
    }
}

void Abstraction::compute_init_distances_unit_cost() {
    vector<vector<AbstractStateRef> > forward_graph(num_states);
    for (int label_no = 0; label_no < num_labels; label_no++) {
        const vector<AbstractTransition> &transitions = transitions_by_label[label_no];
        for (int j = 0; j < transitions.size(); j++) {
            const AbstractTransition &trans = transitions[j];
            forward_graph[trans.src].push_back(trans.target);
        }
    }

    deque<AbstractStateRef> queue;
    for (AbstractStateRef state = 0; state < num_states; state++) {
        if (state == init_state) {
            init_distances[state] = 0;
            queue.push_back(state);
        }
    }
    breadth_first_search(forward_graph, queue, init_distances);
}

void Abstraction::compute_goal_distances_unit_cost() {
    vector<vector<AbstractStateRef> > backward_graph(num_states);
    for (int label_no = 0; label_no < num_labels; label_no++) {
        const vector<AbstractTransition> &transitions = transitions_by_label[label_no];
        for (int j = 0; j < transitions.size(); j++) {
            const AbstractTransition &trans = transitions[j];
            backward_graph[trans.target].push_back(trans.src);
        }
    }

    deque<AbstractStateRef> queue;
    for (AbstractStateRef state = 0; state < num_states; state++) {
        if (goal_states[state]) {
            goal_distances[state] = 0;
            queue.push_back(state);
        }
    }
    breadth_first_search(backward_graph, queue, goal_distances);
}

static void dijkstra_search(
    const vector<vector<pair<int, int> > > &graph,
    AdaptiveQueue<int> &queue,
    vector<int> &distances) {
    while (!queue.empty()) {
        pair<int, int> top_pair = queue.pop();
        int distance = top_pair.first;
        int state = top_pair.second;
        int state_distance = distances[state];
        assert(state_distance <= distance);
        if (state_distance < distance)
            continue;
        for (int i = 0; i < graph[state].size(); i++) {
            const pair<int, int> &transition = graph[state][i];
            int successor = transition.first;
            int cost = transition.second;
            int successor_cost = state_distance + cost;
            if (distances[successor] > successor_cost) {
                distances[successor] = successor_cost;
                queue.push(successor_cost, successor);
            }
        }
    }
}

void Abstraction::compute_init_distances_general_cost() {
    vector<vector<pair<int, int> > > forward_graph(num_states);
    for (int label_no = 0; label_no < num_labels; label_no++) {
        int label_cost = get_label_cost_by_index(label_no);
        const vector<AbstractTransition> &transitions = transitions_by_label[label_no];
        for (int j = 0; j < transitions.size(); j++) {
            assert(label_cost != -1);
            const AbstractTransition &trans = transitions[j];
            forward_graph[trans.src].push_back(
                make_pair(trans.target, label_cost));
        }
    }

    // TODO: Reuse the same queue for multiple computations to save speed?
    //       Also see compute_goal_distances_general_cost.
    AdaptiveQueue<int> queue;
    for (AbstractStateRef state = 0; state < num_states; state++) {
        if (state == init_state) {
            init_distances[state] = 0;
            queue.push(0, state);
        }
    }
    dijkstra_search(forward_graph, queue, init_distances);
}

void Abstraction::compute_goal_distances_general_cost() {
    vector<vector<pair<int, int> > > backward_graph(num_states);
    for (int label_no = 0; label_no < num_labels; label_no++) {
        int label_cost = get_label_cost_by_index(label_no);
        const vector<AbstractTransition> &transitions = transitions_by_label[label_no];
        for (int j = 0; j < transitions.size(); j++) {
            assert(label_cost != -1);
            const AbstractTransition &trans = transitions[j];
            backward_graph[trans.target].push_back(
                make_pair(trans.src, label_cost));
        }
    }

    // TODO: Reuse the same queue for multiple computations to save speed?
    //       Also see compute_init_distances_general_cost.
    AdaptiveQueue<int> queue;
    for (AbstractStateRef state = 0; state < num_states; state++) {
        if (goal_states[state]) {
            goal_distances[state] = 0;
            queue.push(0, state);
        }
    }
    dijkstra_search(backward_graph, queue, goal_distances);
}

void AtomicAbstraction::apply_abstraction_to_lookup_table(
        const vector<AbstractStateRef> &abstraction_mapping) {
    cout << tag() << "applying abstraction to lookup table" << endl;
    for (int i = 0; i < lookup_table.size(); i++) {
        AbstractStateRef old_state = lookup_table[i];
        if (old_state != PRUNED_STATE)
            lookup_table[i] = abstraction_mapping[old_state];
    }
}

void CompositeAbstraction::apply_abstraction_to_lookup_table(
        const vector<AbstractStateRef> &abstraction_mapping) {
    cout << tag() << "applying abstraction to lookup table" << endl;
    for (int i = 0; i < components[0]->size(); i++) {
        for (int j = 0; j < components[1]->size(); j++) {
            AbstractStateRef old_state = lookup_table[i][j];
            if (old_state != PRUNED_STATE)
                lookup_table[i][j] = abstraction_mapping[old_state];
        }
    }
}

bool Abstraction::is_normalized() const {
    return ((num_labels == labels->get_size()) && normalized);
}

void Abstraction::normalize() {
    // This method normalizes all labels and transitions. Labels are normalized
    // if transitions of labels that have been reduced via label reduction are
    // correctly ordered with their new labels.
    // Remove duplicate transitions.

    if (is_normalized()) {
        assert(sorted_unique());
        return;
    }
    //cout << tag() << "normalizing" << endl;

    typedef vector<pair<AbstractStateRef, int> > StateBucket;

    /* First, partition by target state. Possibly replace labels by
       their new label which they are mapped to via label reduction and clear
       away the transitions that have been processed. */
    vector<StateBucket> target_buckets(num_states);

    /* We handle "old" and "new" labels separately. The following loop
       goes over all labels that were already known when we last
       normalized. It ignores labels that are no longer current
       because they have been mapped to fresh labels in the last label
       reduction. (These labels are handled separately in the next
       loop.) */

    for (int label_no = 0; label_no < num_labels; label_no++) {
        if (labels->is_label_reduced(label_no)) {
            // skip all labels that have been reduced (previously, in which case
            // they do not induce any transitions or recently, in which case we
            // deal with them separately).
            continue;
        }
        vector<AbstractTransition> &transitions = transitions_by_label[label_no];
        for (int i = 0; i < transitions.size(); i++) {
            const AbstractTransition &t = transitions[i];
            target_buckets[t.target].push_back(
                make_pair(t.src, label_no));
        }
        vector<AbstractTransition> ().swap(transitions);
    }

    /* Now we handle "new" labels. We iterate over the fresh labels and
       determine the "old" labels from which they were generated to combine
       their transitions.

       Some complications arise when we combine labels of which some
       are relevant and others are not. In this case, we test if all
       transitions of relevant labels are self-loops. If this happens,
       we make the new label irrelevant. Otherwise, the new labels is
       relevant and we must materialize all previously implicit
       self-loops.

       Note that currently we do not detect the case where a label
       becomes irrelevant due to shrinking. This could be a future
       optimization.
    */

    /* labels_made_irrelevant stores labels for which we collect
       transitions that later turn out to be unnecessary because the
       label becomes irrelevant.
    */
    hash_set<int> labels_made_irrelevant;
    for (int reduced_label_no = num_labels; reduced_label_no < labels->get_size();
         ++reduced_label_no) {
        const Label *reduced_label = labels->get_label_by_index(reduced_label_no);
        const vector<Label *> &parents = reduced_label->get_parents();
        bool some_parent_is_irrelevant = false;
        bool all_transitions_are_self_loops = true;
        for (size_t i = 0; i < parents.size(); ++i) {
            const Label *parent = parents[i];
            int parent_id = parent->get_id();
            // We require that we only have to deal with one label reduction at
            // at time when normalizing. Otherwise the following assertion could
            // be broken and we would need to consider parents' parents and so
            // on...
            assert(parent_id < num_labels);
            vector<AbstractTransition> &transitions =
                    transitions_by_label[parent_id];

            if (relevant_labels[parent_id]) {
                for (int i = 0; i < transitions.size(); i++) {
                    const AbstractTransition &t = transitions[i];
                    target_buckets[t.target].push_back(
                        make_pair(t.src, reduced_label_no));
                    if (t.target != t.src) {
                        all_transitions_are_self_loops = false;
                    }
                }
                vector<AbstractTransition> ().swap(transitions);

                // remove parent from relevant labels (will be replaced by the
                // new composite label)
                relevant_labels[parent_id] = false;
            } else {
                some_parent_is_irrelevant = true;
            }
        }
        if (some_parent_is_irrelevant) {
            if (all_transitions_are_self_loops) {
                // new label is irrelevant (implicit self-loops)
                // remove all transitions (later)
                labels_made_irrelevant.insert(reduced_label_no);
            } else {
                // new label is relevant
                relevant_labels[reduced_label_no] = true;
                // make self loops explicit
                for (int i = 0; i < num_states; ++i) {
                    target_buckets[i].push_back(
                        make_pair(i, reduced_label_no));
                }
            }
        } else {
            // new label is relevant
            relevant_labels[reduced_label_no] = true;
        }
    }

    // Second, partition by src state.
    vector<StateBucket> src_buckets(num_states);

    for (AbstractStateRef target = 0; target < num_states; target++) {
        StateBucket &bucket = target_buckets[target];
        for (int i = 0; i < bucket.size(); i++) {
            AbstractStateRef src = bucket[i].first;
            int label_no = bucket[i].second;
            if (labels_made_irrelevant.count(label_no)) {
                assert(transitions_by_label[label_no].empty());
            } else {
                src_buckets[src].push_back(make_pair(target, label_no));
            }
        }
    }
    vector<StateBucket> ().swap(target_buckets);

    // Finally, partition by operator and drop duplicates.
    for (AbstractStateRef src = 0; src < num_states; src++) {
        StateBucket &bucket = src_buckets[src];
        for (int i = 0; i < bucket.size(); i++) {
            int target = bucket[i].first;
            int label_no = bucket[i].second;

            vector<AbstractTransition> &op_bucket = transitions_by_label[label_no];
            AbstractTransition trans(src, target);
            if (op_bucket.empty() || op_bucket.back() != trans)
                op_bucket.push_back(trans);
        }
    }

    // Abstraction has been normalized, restore invariant
    assert(sorted_unique());
    num_labels = labels->get_size();
    normalized = true;
}

EquivalenceRelation *Abstraction::compute_local_equivalence_relation() const {
    assert(is_normalized());
    assert(sorted_unique());
    vector<bool> considered_labels(num_labels, false);
    vector<pair<int, int> > labeled_label_nos;
    int group_number = 0;
    for (size_t label_no = 0; label_no < num_labels; ++label_no) {
        if (labels->is_label_reduced(label_no)) {
            // do not consider non-leaf labels
            continue;
        }
        if (considered_labels[label_no]) {
            continue;
        }
        const Label *label = labels->get_label_by_index(label_no);
        int label_cost = label->get_cost();
        labeled_label_nos.push_back(make_pair(group_number, label_no));
        const vector<AbstractTransition> &transitions = transitions_by_label[label_no];
        for (size_t other_label_no = label_no + 1; other_label_no < num_labels; ++other_label_no) {
            if (labels->is_label_reduced(other_label_no)) {
                // do not consider non-leaf labels
                continue;
            }
            if (considered_labels[other_label_no]) {
                continue;
            }
            const Label *other_label = labels->get_label_by_index(other_label_no);
            if (label_cost != other_label->get_cost()) {
                continue;
            }
            if (relevant_labels[label_no] != relevant_labels[other_label_no]) {
                continue;
            }
            const vector<AbstractTransition> &other_transitions = transitions_by_label[other_label_no];
            if ((transitions.empty() && other_transitions.empty())
                || (transitions == other_transitions)) {
                considered_labels[other_label_no] = true;
                labeled_label_nos.push_back(make_pair(group_number, other_label_no));
            }
        }
        ++group_number;
    }
    return EquivalenceRelation::from_labels<int>(num_labels, labeled_label_nos);
}

void Abstraction::build_atomic_abstractions(vector<Abstraction *> &result,
                                            Labels *labels) {
    assert(result.empty());
    cout << "Building atomic abstractions... " << endl;
    int var_count = g_variable_domain.size();

    // Step 1: Create the abstraction objects without transitions.
    for (int var_no = 0; var_no < var_count; var_no++)
        result.push_back(new AtomicAbstraction(labels, var_no));

    // Step 2: Add transitions.
    // Note that when building atomic abstractions, no other labels than the
    // original operators have been added yet.
    for (int label_no = 0; label_no < labels->get_size(); label_no++) {
        const Label *label = labels->get_label_by_index(label_no);
        const vector<Prevail> &prev = label->get_prevail();
        for (int i = 0; i < prev.size(); i++) {
            int var = prev[i].var;
            int value = prev[i].prev;
            Abstraction *abs = result[var];
            AbstractTransition trans(value, value);
            abs->transitions_by_label[label_no].push_back(trans);
            abs->relevant_labels[label_no] = true;
        }
        const vector<PrePost> &pre_post = label->get_pre_post();
        for (int i = 0; i < pre_post.size(); i++) {
            int var = pre_post[i].var;
            int post_value = pre_post[i].post;
            Abstraction *abs = result[var];

            // Determine possible values that var can have when this
            // operator is applicable.
            int pre_value = pre_post[i].pre;
            int pre_value_min, pre_value_max;
            if (pre_value == -1) {
                pre_value_min = 0;
                pre_value_max = g_variable_domain[var];
            } else {
                pre_value_min = pre_value;
                pre_value_max = pre_value + 1;
            }

            // cond_effect_pre_value == x means that the effect has an
            // effect condition "var == x".
            // cond_effect_pre_value == -1 means no effect condition on var.
            // has_other_effect_cond is true iff there exists an effect
            // condition on a variable other than var.
            const vector<Prevail> &eff_cond = pre_post[i].cond;
            int cond_effect_pre_value = -1;
            bool has_other_effect_cond = false;
            for (size_t j = 0; j < eff_cond.size(); ++j) {
                if (eff_cond[j].var == var) {
                    cond_effect_pre_value = eff_cond[j].prev;
                } else {
                    has_other_effect_cond = true;
                }
            }

            // Handle transitions that occur when the effect triggers.
            for (int value = pre_value_min; value < pre_value_max; value++) {
<<<<<<< HEAD
                AbstractTransition trans(value, post_value);
                abs->transitions_by_label[label_no].push_back(trans);
            }
            abs->relevant_labels[label_no] = true;
=======
                /* Only add a transition if it is possible that the effect
                   triggers. We can rule out that the effect triggers if it has
                   a condition on var and this condition is not satisfied. */
                if (cond_effect_pre_value == -1 || cond_effect_pre_value == value) {
                    AbstractTransition trans(value, post_value);
                    abs->transitions_by_op[op_no].push_back(trans);
                }
            }

            // Handle transitions that occur when the effect does not trigger.
            if (!eff_cond.empty()) {
                for (int value = pre_value_min; value < pre_value_max; value++) {
                    /* Add self-loop if the effect might not trigger.
                       If the effect has a condition on another variable, then
                       it can fail to trigger no matter which value var has.
                       If it only has a condition on var, then the effect
                       fails to trigger if this condition is false. */
                    if (has_other_effect_cond || value != cond_effect_pre_value) {
                        AbstractTransition loop(value, value);
                        abs->transitions_by_op[op_no].push_back(loop);
                    }
                }
            }

            if (abs->relevant_operators.empty()
                || abs->relevant_operators.back() != op)
                abs->relevant_operators.push_back(op);
>>>>>>> 92497f1a
        }
    }

    for (size_t i = 0; i < result.size(); ++i) {
        assert(result[i]->is_normalized());
        assert(result[i]->sorted_unique());
    }
}

AtomicAbstraction::AtomicAbstraction(Labels *labels, int variable_)
    : Abstraction(labels), variable(variable_) {
    varset.push_back(variable);
    /*
      This generates the states of the atomic abstraction, but not the
      arcs: It is more efficient to generate all arcs of all atomic
      abstractions simultaneously.
     */
    int range = g_variable_domain[variable];

    int init_value = g_initial_state()[variable];
    int goal_value = -1;
    goal_relevant = false;
    for (int goal_no = 0; goal_no < g_goal.size(); goal_no++) {
        if (g_goal[goal_no].first == variable) {
            goal_relevant = true;
            assert(goal_value == -1);
            goal_value = g_goal[goal_no].second;
        }
    }

    num_states = range;
    lookup_table.reserve(range);
    goal_states.resize(num_states, false);
    for (int value = 0; value < range; value++) {
        if (value == goal_value || goal_value == -1) {
            goal_states[value] = true;
        }
        if (value == init_value)
            init_state = value;
        lookup_table.push_back(value);
    }
}

AtomicAbstraction::~AtomicAbstraction() {
}

CompositeAbstraction::CompositeAbstraction(Labels *labels,
                                           Abstraction *abs1,
                                           Abstraction *abs2)
    : Abstraction(labels) {
    cout << "Merging " << abs1->description() << " and "
         << abs2->description() << endl;

    assert(abs1->is_solvable() && abs2->is_solvable());
    assert(abs1->is_normalized() && abs2->is_normalized());
    assert(abs1->sorted_unique() && abs2->sorted_unique());

    components[0] = abs1;
    components[1] = abs2;

    ::set_union(abs1->varset.begin(), abs1->varset.end(), abs2->varset.begin(),
                abs2->varset.end(), back_inserter(varset));

    num_states = abs1->size() * abs2->size();
    goal_states.resize(num_states, false);
    goal_relevant = (abs1->goal_relevant || abs2->goal_relevant);

    lookup_table.resize(abs1->size(), vector<AbstractStateRef> (abs2->size()));
    for (int s1 = 0; s1 < abs1->size(); s1++) {
        for (int s2 = 0; s2 < abs2->size(); s2++) {
            int state = s1 * abs2->size() + s2;
            lookup_table[s1][s2] = state;
            if (abs1->goal_states[s1] && abs2->goal_states[s2])
                goal_states[state] = true;
            if (s1 == abs1->init_state && s2 == abs2->init_state)
                init_state = state;
        }
    }

    int multiplier = abs2->size();
    for (int label_no = 0; label_no < num_labels; label_no++) {
        bool relevant1 = abs1->relevant_labels[label_no];
        bool relevant2 = abs2->relevant_labels[label_no];
        if (relevant1 || relevant2) {
            relevant_labels[label_no] = true;
            vector<AbstractTransition> &transitions = transitions_by_label[label_no];
            const vector<AbstractTransition> &bucket1 =
                abs1->transitions_by_label[label_no];
            const vector<AbstractTransition> &bucket2 =
                abs2->transitions_by_label[label_no];
            if (relevant1 && relevant2) {
                transitions.reserve(bucket1.size() * bucket2.size());
                for (int i = 0; i < bucket1.size(); i++) {
                    int src1 = bucket1[i].src;
                    int target1 = bucket1[i].target;
                    for (int j = 0; j < bucket2.size(); j++) {
                        int src2 = bucket2[j].src;
                        int target2 = bucket2[j].target;
                        int src = src1 * multiplier + src2;
                        int target = target1 * multiplier + target2;
                        transitions.push_back(AbstractTransition(src, target));
                    }
                }
            } else if (relevant1) {
                assert(!relevant2);
                transitions.reserve(bucket1.size() * abs2->size());
                for (int i = 0; i < bucket1.size(); i++) {
                    int src1 = bucket1[i].src;
                    int target1 = bucket1[i].target;
                    for (int s2 = 0; s2 < abs2->size(); s2++) {
                        int src = src1 * multiplier + s2;
                        int target = target1 * multiplier + s2;
                        transitions.push_back(AbstractTransition(src, target));
                    }
                }
            } else if (relevant2) {
                assert(!relevant1);
                transitions.reserve(bucket2.size() * abs1->size());
                for (int i = 0; i < bucket2.size(); i++) {
                    int src2 = bucket2[i].src;
                    int target2 = bucket2[i].target;
                    for (int s1 = 0; s1 < abs1->size(); s1++) {
                        int src = s1 * multiplier + src2;
                        int target = s1 * multiplier + target2;
                        transitions.push_back(AbstractTransition(src, target));
                    }
                }
            }
        }
    }

    // TODO do not check if transitions are sorted but just assume they are not?
    if (!sorted_unique())
        normalized = false;
}

CompositeAbstraction::~CompositeAbstraction() {
}

string AtomicAbstraction::description() const {
    ostringstream s;
    s << "atomic abstraction #" << variable;
    return s.str();
}

string CompositeAbstraction::description() const {
    ostringstream s;
    s << "abstraction (" << varset.size() << "/"
      << g_variable_domain.size() << " vars)";
    return s.str();
}

AbstractStateRef AtomicAbstraction::get_abstract_state(const State &state) const {
    int value = state[variable];
    return lookup_table[value];
}

AbstractStateRef CompositeAbstraction::get_abstract_state(const State &state) const {
    AbstractStateRef state1 = components[0]->get_abstract_state(state);
    AbstractStateRef state2 = components[1]->get_abstract_state(state);
    if (state1 == PRUNED_STATE || state2 == PRUNED_STATE)
        return PRUNED_STATE;
    return lookup_table[state1][state2];
}

void Abstraction::apply_abstraction(
    vector<slist<AbstractStateRef> > &collapsed_groups) {
    /* Note on how this method interacts with the distance information
       (init_distances and goal_distances): if no two states with
       different g or h values are combined by the abstraction (i.e.,
       if the abstraction is "f-preserving", then this method makes
       sure sure that distance information is preserved.

       This is important because one of the (indirect) callers of this
       method is the distance computation code, which uses it in a
       somewhat roundabout way to get rid of irrelevant and
       unreachable states. That caller will always give us an
       f-preserving abstraction.

       When called with a non-f-preserving abstraction, distance
       information is cleared as a side effect. In most cases we won't
       actually need it any more at this point anyway, so it is no
       great loss.

       Still, it might be good if we could find a way to perform the
       unreachability and relevance pruning that didn't introduce such
       tight coupling between the distance computation and abstraction
       code. It would probably also a good idea to do the
       unreachability/relevance pruning as early as possible, e.g.
       right after construction.
     */

    // abstraction must have been normalized if any labels have been reduced
    // before. Note that we do *not* require transitions to be sorted (thus
    // not asserting is_normalized()), because shrink can indirectly be called
    // from the distances computation, which is done for the final abstraction
    // which on its turn may not be normalized at that time.
    assert(num_labels == labels->get_size());

    cout << tag() << "applying abstraction (" << size()
         << " to " << collapsed_groups.size() << " states)" << endl;

    typedef slist<AbstractStateRef> Group;

    vector<int> abstraction_mapping(num_states, PRUNED_STATE);

    for (int group_no = 0; group_no < collapsed_groups.size(); group_no++) {
        Group &group = collapsed_groups[group_no];
        for (Group::iterator pos = group.begin(); pos != group.end(); ++pos) {
            AbstractStateRef state = *pos;
            assert(abstraction_mapping[state] == PRUNED_STATE);
            abstraction_mapping[state] = group_no;
        }
    }

    int new_num_states = collapsed_groups.size();
    vector<int> new_init_distances(new_num_states, infinity);
    vector<int> new_goal_distances(new_num_states, infinity);
    vector<bool> new_goal_states(new_num_states, false);

    bool must_clear_distances = false;
    for (AbstractStateRef new_state = 0; new_state < collapsed_groups.size(); new_state++) {
        Group &group = collapsed_groups[new_state];
        assert(!group.empty());

        Group::iterator pos = group.begin();
        int &new_init_dist = new_init_distances[new_state];
        int &new_goal_dist = new_goal_distances[new_state];

        new_init_dist = init_distances[*pos];
        new_goal_dist = goal_distances[*pos];
        new_goal_states[new_state] = goal_states[*pos];

        ++pos;
        for (; pos != group.end(); ++pos) {
            // TODO: !=, remove new_init_dist assignment
            if (init_distances[*pos] < new_init_dist) {
                must_clear_distances = true;
                new_init_dist = init_distances[*pos];
            }
            // TODO: !=, remove new_goal_dist assignment
            if (goal_distances[*pos] < new_goal_dist) {
                must_clear_distances = true;
                new_goal_dist = goal_distances[*pos];
            }
            if (goal_states[*pos])
                new_goal_states[new_state] = true;
        }
    }

    // Release memory.
    vector<int>().swap(init_distances);
    vector<int>().swap(goal_distances);
    vector<bool>().swap(goal_states);

    vector<vector<AbstractTransition> > new_transitions_by_label(
        transitions_by_label.size());
    for (int label_no = 0; label_no < num_labels; label_no++) {
        if (labels->is_label_reduced(label_no)) {
            // do not consider non-leaf labels
            continue;
        }
        const vector<AbstractTransition> &transitions =
            transitions_by_label[label_no];
        vector<AbstractTransition> &new_transitions =
            new_transitions_by_label[label_no];
        new_transitions.reserve(transitions.size());
        for (int i = 0; i < transitions.size(); i++) {
            const AbstractTransition &trans = transitions[i];
            int src = abstraction_mapping[trans.src];
            int target = abstraction_mapping[trans.target];
            if (src != PRUNED_STATE && target != PRUNED_STATE)
                new_transitions.push_back(AbstractTransition(src, target));
        }
    }
    vector<vector<AbstractTransition> > ().swap(transitions_by_label);

    num_states = new_num_states;
    transitions_by_label.swap(new_transitions_by_label);
    init_distances.swap(new_init_distances);
    goal_distances.swap(new_goal_distances);
    goal_states.swap(new_goal_states);
    init_state = abstraction_mapping[init_state];
    if (init_state == PRUNED_STATE)
        cout << tag() << "initial state pruned; task unsolvable" << endl;

    apply_abstraction_to_lookup_table(abstraction_mapping);

    if (must_clear_distances) {
        cout << tag() << "simplification was not f-preserving!" << endl;
        clear_distances();
    }

    // TODO do not check if transitions are sorted but just assume they are not?
    if (!sorted_unique())
        normalized = false;
}

bool Abstraction::is_solvable() const {
    return init_state != PRUNED_STATE;
}

int Abstraction::get_cost(const State &state) const {
    int abs_state = get_abstract_state(state);
    if (abs_state == PRUNED_STATE)
        return -1;
    int cost = goal_distances[abs_state];
    assert(cost != infinity);
    return cost;
}

int Abstraction::memory_estimate() const {
    int result = sizeof(Abstraction);
    result += sizeof(Label *) * relevant_labels.capacity();
    result += sizeof(vector<AbstractTransition> )
              * transitions_by_label.capacity();
    for (int i = 0; i < transitions_by_label.size(); i++)
        result += sizeof(AbstractTransition) * transitions_by_label[i].capacity();
    result += sizeof(int) * init_distances.capacity();
    result += sizeof(int) * goal_distances.capacity();
    result += sizeof(bool) * goal_states.capacity();
    return result;
}

int AtomicAbstraction::memory_estimate() const {
    int result = Abstraction::memory_estimate();
    result += sizeof(AtomicAbstraction) - sizeof(Abstraction);
    result += sizeof(AbstractStateRef) * lookup_table.capacity();
    return result;
}

int CompositeAbstraction::memory_estimate() const {
    int result = Abstraction::memory_estimate();
    result += sizeof(CompositeAbstraction) - sizeof(Abstraction);
    result += sizeof(vector<AbstractStateRef> ) * lookup_table.capacity();
    for (int i = 0; i < lookup_table.size(); i++)
        result += sizeof(AbstractStateRef) * lookup_table[i].capacity();
    return result;
}

void Abstraction::release_memory() {
    vector<bool>().swap(relevant_labels);
    vector<vector<AbstractTransition> >().swap(transitions_by_label);
}

int Abstraction::total_transitions() const {
    int total = 0;
    for (int i = 0; i < transitions_by_label.size(); i++)
        total += transitions_by_label[i].size();
    return total;
}

int Abstraction::unique_unlabeled_transitions() const {
    vector<AbstractTransition> unique_transitions;
    for (int i = 0; i < transitions_by_label.size(); i++) {
        const vector<AbstractTransition> &trans = transitions_by_label[i];
        unique_transitions.insert(unique_transitions.end(), trans.begin(),
                                  trans.end());
    }
    ::sort(unique_transitions.begin(), unique_transitions.end());
    return unique(unique_transitions.begin(), unique_transitions.end())
           - unique_transitions.begin();
}

void Abstraction::statistics(bool include_expensive_statistics) const {
    int memory = memory_estimate();
    peak_memory = max(peak_memory, memory);
    cout << tag() << size() << " states, ";
    if (include_expensive_statistics)
        cout << unique_unlabeled_transitions();
    else
        cout << "???";
    cout << "/" << total_transitions() << " arcs, " << memory << " bytes"
         << endl;
    cout << tag();
    if (max_h == DISTANCE_UNKNOWN) {
        cout << "distances not computed";
    } else if (is_solvable()) {
        cout << "init h=" << goal_distances[init_state] << ", max f=" << max_f
             << ", max g=" << max_g << ", max h=" << max_h;
    } else {
        cout << "abstraction is unsolvable";
    }
    cout << " [t=" << g_timer << "]" << endl;
}

int Abstraction::get_peak_memory_estimate() const {
    return peak_memory;
}

bool sorted(const vector<AbstractTransition> &transitions) {
    for (size_t j = 1; j < transitions.size(); ++j) {
        if (!(transitions[j].src >= transitions[j - 1].src))
            return false;
        if (transitions[j].src == transitions[j - 1].src) {
            if (!(transitions[j].target > transitions[j - 1].target))
                return false;
        }
    }
    return true;
}

bool Abstraction::sorted_unique() const {
    for (size_t i = 0; i < transitions_by_label.size(); ++i) {
        const vector<AbstractTransition> &transitions = transitions_by_label[i];
        if (!sorted(transitions)) {
            return false;
        }
    }
    return true;
}

void Abstraction::dump_relevant_labels() const {
    cout << "relevant labels" << endl;
    for (size_t label_no = 0; label_no < relevant_labels.size(); ++label_no) {
        if (label_no) {
            cout << label_no << endl;
        }
    }
}

void Abstraction::dump() const {
    cout << "digraph abstract_transition_graph";
    for (int i = 0; i < varset.size(); i++)
        cout << "_" << varset[i];
    cout << " {" << endl;
    cout << "    node [shape = none] start;" << endl;
    for (int i = 0; i < num_states; i++) {
        bool is_init = (i == init_state);
        bool is_goal = (goal_states[i] == true);
        cout << "    node [shape = " << (is_goal ? "doublecircle" : "circle")
             << "] node" << i << ";" << endl;
        if (is_init)
            cout << "    start -> node" << i << ";" << endl;
    }
    for (int label_no = 0; label_no < num_labels; label_no++) {
        // reduced labels are automatically skipped because trans is then empty
        const vector<AbstractTransition> &trans = transitions_by_label[label_no];
        for (int i = 0; i < trans.size(); i++) {
            int src = trans[i].src;
            int target = trans[i].target;
            cout << "    node" << src << " -> node" << target << " [label = o_"
                 << label_no << "];" << endl;
        }
    }
    cout << "}" << endl;
}<|MERGE_RESOLUTION|>--- conflicted
+++ resolved
@@ -668,18 +668,12 @@
 
             // Handle transitions that occur when the effect triggers.
             for (int value = pre_value_min; value < pre_value_max; value++) {
-<<<<<<< HEAD
-                AbstractTransition trans(value, post_value);
-                abs->transitions_by_label[label_no].push_back(trans);
-            }
-            abs->relevant_labels[label_no] = true;
-=======
                 /* Only add a transition if it is possible that the effect
                    triggers. We can rule out that the effect triggers if it has
                    a condition on var and this condition is not satisfied. */
                 if (cond_effect_pre_value == -1 || cond_effect_pre_value == value) {
                     AbstractTransition trans(value, post_value);
-                    abs->transitions_by_op[op_no].push_back(trans);
+                    abs->transitions_by_label[label_no].push_back(trans);
                 }
             }
 
@@ -693,15 +687,12 @@
                        fails to trigger if this condition is false. */
                     if (has_other_effect_cond || value != cond_effect_pre_value) {
                         AbstractTransition loop(value, value);
-                        abs->transitions_by_op[op_no].push_back(loop);
+                        abs->transitions_by_label[label_no].push_back(loop);
                     }
                 }
             }
-
-            if (abs->relevant_operators.empty()
-                || abs->relevant_operators.back() != op)
-                abs->relevant_operators.push_back(op);
->>>>>>> 92497f1a
+            
+            abs->relevant_labels[label_no] = true;
         }
     }
 

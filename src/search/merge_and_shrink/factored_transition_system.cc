--- conflicted
+++ resolved
@@ -147,18 +147,10 @@
 int FactoredTransitionSystem::merge(int index1, int index2) {
     assert(is_index_valid(index1));
     assert(is_index_valid(index2));
-<<<<<<< HEAD
     transition_systems.push_back(move(
         TransitionSystem::merge(*labels,
                                 *transition_systems[index1],
                                 *transition_systems[index2])));
-=======
-    transition_systems.push_back(
-        Utils::make_unique_ptr<TransitionSystem>(
-            *labels,
-            *transition_systems[index1],
-            *transition_systems[index2]));
->>>>>>> 29836ed0
     distances[index1] = nullptr;
     distances[index2] = nullptr;
     transition_systems[index1] = nullptr;

--- conflicted
+++ resolved
@@ -162,24 +162,6 @@
     }
 }
 
-<<<<<<< HEAD
-void MergeAndShrinkHeuristic::build(const utils::Timer &timer) {
-    const bool compute_init_distances =
-        shrink_strategy->requires_init_distances() ||
-        merge_strategy_factory->requires_init_distances() ||
-        prune_unreachable_states;
-    const bool compute_goal_distances =
-        shrink_strategy->requires_goal_distances() ||
-        merge_strategy_factory->requires_goal_distances() ||
-        prune_irrelevant_states;
-    FactoredTransitionSystem fts =
-        create_factored_transition_system(
-            task_proxy,
-            compute_init_distances,
-            compute_goal_distances,
-            verbosity);
-    int unsolvable_index = -1;
-=======
 void MergeAndShrinkHeuristic::finalize_factor(
     FactoredTransitionSystem &fts, int index) {
     pair<unique_ptr<MergeAndShrinkRepresentation>, unique_ptr<Distances>>
@@ -196,7 +178,6 @@
 }
 
 int MergeAndShrinkHeuristic::prune_atomic(FactoredTransitionSystem &fts) const {
->>>>>>> 20eb9d27
     /*
       Go over all atomic factors and check if any is unsolvable. If so,
       we can skip the main loop and immediately terminate the heuristic
@@ -260,20 +241,6 @@
             }
         }
 
-<<<<<<< HEAD
-            // Shrinking
-            bool shrunk = shrink_before_merge_step(
-                fts,
-                merge_index1,
-                merge_index2,
-                max_states,
-                max_states_before_merge,
-                shrink_threshold_before_merge,
-                *shrink_strategy,
-                verbosity);
-            if (verbosity >= Verbosity::NORMAL && shrunk) {
-                print_time(timer, "after shrinking");
-=======
         // Shrinking
         bool shrunk = shrink_before_merge_step(
             fts,
@@ -293,7 +260,6 @@
             bool reduced = label_reduction->reduce(merge_indices, fts, verbosity);
             if (verbosity >= Verbosity::NORMAL && reduced) {
                 print_time(timer, "after label reduction");
->>>>>>> 20eb9d27
             }
         }
 
@@ -327,23 +293,6 @@
             }
         }
 
-<<<<<<< HEAD
-            // Pruning
-            if (prune_unreachable_states || prune_irrelevant_states) {
-                bool pruned = prune_step(
-                    fts,
-                    merged_index,
-                    prune_unreachable_states,
-                    prune_irrelevant_states,
-                    verbosity);
-                if (verbosity >= Verbosity::NORMAL && pruned) {
-                    if (verbosity >= Verbosity::VERBOSE) {
-                        fts.statistics(merged_index);
-                    }
-                    print_time(timer, "after pruning");
-                }
-            }
-=======
         /*
           NOTE: both the shrink strategy classes and the construction
           of the composite transition system require the input
@@ -356,7 +305,6 @@
             final_index = merged_index;
             break;
         }
->>>>>>> 20eb9d27
 
         // End-of-iteration output.
         if (verbosity >= Verbosity::VERBOSE) {

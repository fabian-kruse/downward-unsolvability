--- conflicted
+++ resolved
@@ -164,14 +164,10 @@
       max_states and max_states_before_merge.
     */
     pair<int, int> new_sizes = compute_shrink_sizes(
-<<<<<<< HEAD
-        ts1.get_size(), ts2.get_size(), max_states, max_states_before_merge);
-=======
         fts.get_ts(index1).get_size(),
         fts.get_ts(index2).get_size(),
         max_states_before_merge,
         max_states);
->>>>>>> a19c60a7
 
     /*
       For both transition systems, possibly compute and apply an
@@ -181,20 +177,6 @@
       required.
     */
     bool shrunk1 = shrink_transition_system(
-<<<<<<< HEAD
-        *fts,
-        index1,
-        new_sizes.first,
-        shrink_threshold_before_merge,
-        shrink_strategy,
-        verbosity);
-    bool shrunk2 = shrink_transition_system(
-        *fts,
-        index2,
-        new_sizes.second,
-        shrink_threshold_before_merge,
-        shrink_strategy,
-=======
         fts,
         index1,
         new_sizes.first,
@@ -207,7 +189,6 @@
         new_sizes.second,
         shrink_threshold_before_merge,
         *shrink_strategy,
->>>>>>> a19c60a7
         verbosity);
     return make_pair(shrunk1, shrunk2);
 }

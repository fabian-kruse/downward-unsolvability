#ifndef MERGE_AND_SHRINK_FTS_FACTORY_H
#define MERGE_AND_SHRINK_FTS_FACTORY_H

/*
  Factory for factored transition systems.

  Takes a planning task and produces a factored transition system that
  represents the planning task. This provides the main bridge from
  planning tasks to the concepts on which merge-and-shrink abstractions
  are based (transition systems, labels, etc.). The "internal" classes of
  merge-and-shrink should not need to know about planning task concepts.
*/

class TaskProxy;

namespace utils {
class Timer;
}

namespace merge_and_shrink {
class FactoredTransitionSystem;
enum class Verbosity;

/*
  Note on how the time limit is handled: if running out of time during
  computing the initialization of transition system data (except transitions,
  which are built separately), then we store the index of the last transition
  system with valid data and only do the remaining computation for all
  valid transition systems. This certainly violates the time limit to some
  extent. When running out of time during the computation of the actual
  transitions, we immediately stop and only return all factors that have been
  completely constructed, including transitions.
*/
extern FactoredTransitionSystem create_factored_transition_system(
    const TaskProxy &task_proxy,
<<<<<<< HEAD
    const bool compute_init_distances,
    const bool compute_goal_distances,
    Verbosity verbosity,
    const double max_time,
    const utils::Timer &timer);
=======
    bool compute_init_distances,
    bool compute_goal_distances,
    Verbosity verbosity);
>>>>>>> d82c4899
}

#endif<|MERGE_RESOLUTION|>--- conflicted
+++ resolved
@@ -33,17 +33,11 @@
 */
 extern FactoredTransitionSystem create_factored_transition_system(
     const TaskProxy &task_proxy,
-<<<<<<< HEAD
-    const bool compute_init_distances,
-    const bool compute_goal_distances,
-    Verbosity verbosity,
-    const double max_time,
-    const utils::Timer &timer);
-=======
     bool compute_init_distances,
     bool compute_goal_distances,
-    Verbosity verbosity);
->>>>>>> d82c4899
+    Verbosity verbosity,
+    double max_time,
+    const utils::Timer &timer);
 }
 
 #endif
#ifndef PLUGIN_H
#define PLUGIN_H

<<<<<<< HEAD
#include "option_parser_util.h"
=======
#include "open_lists/alternation_open_list.h"
#include "open_lists/bucket_open_list.h"
#include "open_lists/epsilon_greedy_open_list.h"
#include "open_lists/pareto_open_list.h"
#include "open_lists/standard_scalar_open_list.h"
#include "open_lists/tiebreaking_open_list.h"
#include "open_lists/type_based_open_list.h"
>>>>>>> b908d97a

#include <memory>
#include <string>
<<<<<<< HEAD
=======
#include <typeinfo>
#include <vector>
>>>>>>> b908d97a


/*
  The following function is not meant for users, but only for the
  plugin implementation. We only declare it here because the template
  implementations need it.
*/
extern void register_plugin_type_plugin(
    const std::type_info &type,
    const std::string &type_name,
    const std::string &documentation);


template<typename T>
class PluginTypePlugin {
public:
    PluginTypePlugin(const std::string &type_name,
                     const std::string &documentation) {
        using TPtr = std::shared_ptr<T>;
        register_plugin_type_plugin(typeid(TPtr), type_name, documentation);
    }

    ~PluginTypePlugin() = default;

    PluginTypePlugin(const PluginTypePlugin &other) = delete;
};



template<typename T>
class Plugin {
public:
    Plugin(const std::string &key, typename Registry<T *>::Factory factory) {
        Registry<T *>::instance()->insert(key, factory);
    }
    ~Plugin() = default;
    Plugin(const Plugin<T> &other) = delete;
};


// TODO: This class will replace Plugin once we no longer need to support raw pointers.
template<typename T>
class PluginShared {
public:
    PluginShared(const std::string &key, typename Registry<std::shared_ptr<T>>::Factory factory) {
        Registry<std::shared_ptr<T>>::instance()->insert(key, factory);
    }
    ~PluginShared() = default;
    PluginShared(const PluginShared<T> &other) = delete;
};

<<<<<<< HEAD
=======
template<typename Entry>
class Plugin<OpenList<Entry >> {
    Plugin(const Plugin<OpenList<Entry >> &copy);
public:
    ~Plugin();

    static void register_open_lists() {
        static bool already_registered = false;

        if (!already_registered) {
            Registry<OpenList<Entry > *>::instance()->insert(
                "single", StandardScalarOpenList<Entry>::_parse);
            Registry<OpenList<Entry > *>::instance()->insert(
                "single_buckets", BucketOpenList<Entry>::_parse);
            Registry<OpenList<Entry > *>::instance()->insert(
                "tiebreaking", TieBreakingOpenList<Entry>::_parse);
            Registry<OpenList<Entry > *>::instance()->insert(
                "alt", AlternationOpenList<Entry>::_parse);
            Registry<OpenList<Entry > *>::instance()->insert(
                "pareto", ParetoOpenList<Entry>::_parse);
            Registry<OpenList<Entry > *>::instance()->insert(
                "type_based", TypeBasedOpenList<Entry>::_parse);
            Registry<OpenList<Entry > *>::instance()->insert(
                "epsilon_greedy", EpsilonGreedyOpenList<Entry>::_parse);
            already_registered = true;
        }
    }
};

>>>>>>> b908d97a
#endif<|MERGE_RESOLUTION|>--- conflicted
+++ resolved
@@ -1,25 +1,11 @@
 #ifndef PLUGIN_H
 #define PLUGIN_H
 
-<<<<<<< HEAD
 #include "option_parser_util.h"
-=======
-#include "open_lists/alternation_open_list.h"
-#include "open_lists/bucket_open_list.h"
-#include "open_lists/epsilon_greedy_open_list.h"
-#include "open_lists/pareto_open_list.h"
-#include "open_lists/standard_scalar_open_list.h"
-#include "open_lists/tiebreaking_open_list.h"
-#include "open_lists/type_based_open_list.h"
->>>>>>> b908d97a
 
 #include <memory>
 #include <string>
-<<<<<<< HEAD
-=======
 #include <typeinfo>
-#include <vector>
->>>>>>> b908d97a
 
 
 /*
@@ -71,36 +57,4 @@
     PluginShared(const PluginShared<T> &other) = delete;
 };
 
-<<<<<<< HEAD
-=======
-template<typename Entry>
-class Plugin<OpenList<Entry >> {
-    Plugin(const Plugin<OpenList<Entry >> &copy);
-public:
-    ~Plugin();
-
-    static void register_open_lists() {
-        static bool already_registered = false;
-
-        if (!already_registered) {
-            Registry<OpenList<Entry > *>::instance()->insert(
-                "single", StandardScalarOpenList<Entry>::_parse);
-            Registry<OpenList<Entry > *>::instance()->insert(
-                "single_buckets", BucketOpenList<Entry>::_parse);
-            Registry<OpenList<Entry > *>::instance()->insert(
-                "tiebreaking", TieBreakingOpenList<Entry>::_parse);
-            Registry<OpenList<Entry > *>::instance()->insert(
-                "alt", AlternationOpenList<Entry>::_parse);
-            Registry<OpenList<Entry > *>::instance()->insert(
-                "pareto", ParetoOpenList<Entry>::_parse);
-            Registry<OpenList<Entry > *>::instance()->insert(
-                "type_based", TypeBasedOpenList<Entry>::_parse);
-            Registry<OpenList<Entry > *>::instance()->insert(
-                "epsilon_greedy", EpsilonGreedyOpenList<Entry>::_parse);
-            already_registered = true;
-        }
-    }
-};
-
->>>>>>> b908d97a
 #endif
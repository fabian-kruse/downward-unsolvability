#include <cassert>
#include <iostream>
#include <limits>
using namespace std;

#include "globals.h"
#include "operator_cost.h"
#include "option_parser.h"
#include "search_engine.h"
#include "timer.h"

SearchEngine::SearchEngine(const Options &opts)
    : search_space(OperatorCost(opts.get_enum("cost_type"))),
      cost_type(OperatorCost(opts.get_enum("cost_type"))) {
    solved = false;
    if (opts.get<int>("bound") < 0) {
        cerr << "error: negative cost bound " << opts.get<int>("bound") << endl;
        exit_with(EXIT_INPUT_ERROR);
    }
    bound = opts.get<int>("bound");
}

SearchEngine::~SearchEngine() {
}

void SearchEngine::statistics() const {
}

bool SearchEngine::found_solution() const {
    return solved;
}

const SearchEngine::Plan &SearchEngine::get_plan() const {
    assert(solved);
    return plan;
}

void SearchEngine::set_plan(const Plan &p) {
    solved = true;
    plan = p;
}

void SearchEngine::search() {
    initialize();
    Timer timer;
    while (step() == IN_PROGRESS)
        ;
    cout << "Actual search time: " << timer
         << " [t=" << g_timer << "]" << endl;
}

bool SearchEngine::check_goal_and_set_plan(const State &state) {
    if (test_goal(state)) {
        cout << "Solution found!" << endl;
        Plan plan;
        search_space.trace_path(state, plan);
        set_plan(plan);
        return true;
    }
    return false;
}

void SearchEngine::save_plan_if_necessary() const {
    if (found_solution())
        save_plan(get_plan(), 0);
}

int SearchEngine::get_adjusted_cost(const Operator &op) const {
    return get_adjusted_action_cost(op, cost_type);
}

void SearchEngine::add_options_to_parser(OptionParser &parser) {
<<<<<<< HEAD
    ::add_cost_type_option_to_parser(parser);
    parser.add_option<int>(
        "bound",
        "depth bound on g-values. Cutoffs are always performed according to "
        "the real cost, regardless of the cost_type parameter",  "infinity");
=======
    vector<string> cost_types;
    cost_types.push_back("NORMAL");
    cost_types.push_back("ONE");
    cost_types.push_back("PLUSONE");
    parser.add_enum_option("cost_type",
                           cost_types,
                           "NORMAL",
                           "operator cost adjustment type");
    parser.add_option<int>("bound",
                           numeric_limits<int>::max(),
                           "exclusive bound on plan cost");
>>>>>>> 6f1817f7
}<|MERGE_RESOLUTION|>--- conflicted
+++ resolved
@@ -70,23 +70,9 @@
 }
 
 void SearchEngine::add_options_to_parser(OptionParser &parser) {
-<<<<<<< HEAD
     ::add_cost_type_option_to_parser(parser);
     parser.add_option<int>(
         "bound",
-        "depth bound on g-values. Cutoffs are always performed according to "
+        "exclusive depth bound on g-values. Cutoffs are always performed according to "
         "the real cost, regardless of the cost_type parameter",  "infinity");
-=======
-    vector<string> cost_types;
-    cost_types.push_back("NORMAL");
-    cost_types.push_back("ONE");
-    cost_types.push_back("PLUSONE");
-    parser.add_enum_option("cost_type",
-                           cost_types,
-                           "NORMAL",
-                           "operator cost adjustment type");
-    parser.add_option<int>("bound",
-                           numeric_limits<int>::max(),
-                           "exclusive bound on plan cost");
->>>>>>> 6f1817f7
 }
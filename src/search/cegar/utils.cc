--- conflicted
+++ resolved
@@ -93,34 +93,10 @@
     return domain_sizes;
 }
 
-<<<<<<< HEAD
-int get_pre(const OperatorProxy &op, int var_id) {
-    for (FactProxy precondition : op.get_preconditions()) {
-        if (precondition.get_variable().get_id() == var_id)
-            return precondition.get_value();
-    }
-    return UNDEFINED_VALUE;
-}
-
-int get_eff(const OperatorProxy &op, int var_id) {
-    for (EffectProxy effect : op.get_effects()) {
-        if (effect.get_fact().get_variable().get_id() == var_id)
-            return effect.get_fact().get_value();
-    }
-    return UNDEFINED_VALUE;
-}
-
-int get_post(const OperatorProxy &op, int var_id) {
-    int eff = get_eff(op, var_id);
-    if (eff != UNDEFINED_VALUE)
-        return eff;
-    return get_pre(op, var_id);
-=======
 vector<int> get_operator_costs(const TaskProxy &task) {
     vector<int> costs;
     for (OperatorProxy op : task.get_operators())
         costs.push_back(op.get_cost());
     return costs;
->>>>>>> 3185987e
 }
 }
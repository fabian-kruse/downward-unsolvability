#include "additive_cartesian_heuristic.h"

#include "abstraction.h"
#include "cartesian_heuristic_function.h"
#include "subtask_generators.h"
#include "utils.h"

#include "../evaluation_context.h"
#include "../option_parser.h"
#include "../plugin.h"
#include "../task_tools.h"

#include "../tasks/modified_operator_costs_task.h"

#include "../utils/logging.h"
#include "../utils/markup.h"
#include "../utils/memory.h"

#include <algorithm>
#include <cassert>
#include <sstream>
#include <string>
#include <unordered_set>
#include <vector>

using namespace std;

namespace cegar {
/*
  We reserve some memory to be able to recover from out-of-memory
  situations gracefully. When the memory runs out, we stop refining and
  start the next refinement or the search. Due to memory fragmentation
  the memory used for building the abstraction (states, transitions,
  etc.) often can't be reused for things that require big continuous
  blocks of memory. It is for this reason that we require such a large
  amount of memory padding.
*/
static const int memory_padding_in_mb = 75;

AdditiveCartesianHeuristic::AdditiveCartesianHeuristic(const Options &opts)
    : Heuristic(opts),
      subtask_generators(opts.get_list<shared_ptr<SubtaskGenerator>>("subtasks")),
      max_states(opts.get<int>("max_states")),
      timer(opts.get<double>("max_time")),
      use_general_costs(opts.get<bool>("use_general_costs")),
      pick_split(static_cast<PickSplit>(opts.get<int>("pick"))),
      num_abstractions(0),
      num_states(0),
      initial_state(task_proxy.get_initial_state()) {
    verify_no_axioms(task_proxy);
    verify_no_conditional_effects(task_proxy);

    for (OperatorProxy op : task_proxy.get_operators())
        remaining_costs.push_back(op.get_cost());
}

void AdditiveCartesianHeuristic::reduce_remaining_costs(
    const vector<int> &saturated_costs) {
    assert(remaining_costs.size() == saturated_costs.size());
    for (size_t i = 0; i < remaining_costs.size(); ++i) {
        int &remaining = remaining_costs[i];
        const int &saturated = saturated_costs[i];
        assert(saturated <= remaining);
        /* Since we ignore transitions from states s with h(s)=INF, all
           saturated costs (h(s)-h(s')) are finite or -INF. */
        assert(saturated != INF);
        if (remaining == INF) {
            // INF - x = INF for finite values x.
        } else if (saturated == -INF) {
            remaining = INF;
        } else {
            remaining -= saturated;
        }
        assert(remaining >= 0);
    }
}

shared_ptr<AbstractTask> AdditiveCartesianHeuristic::get_remaining_costs_task(
    shared_ptr<AbstractTask> &parent) const {
    vector<int> costs = remaining_costs;
    return make_shared<extra_tasks::ModifiedOperatorCostsTask>(parent, move(costs));
}

bool AdditiveCartesianHeuristic::may_build_another_abstraction() {
    // HACK: remove this once CartesianHeuristic is no longer a nested heuristic (issue627).
    StateRegistry registry(*g_state_packer,
                           *g_axiom_evaluator,
                           g_initial_state_data);

    return num_states < max_states &&
           !timer.is_expired() &&
           utils::extra_memory_padding_is_reserved() &&
<<<<<<< HEAD
           compute_heuristic(registry.get_initial_state()) != DEAD_END;
=======
           compute_heuristic(initial_state) != DEAD_END;
>>>>>>> bb756c5a
}

void AdditiveCartesianHeuristic::build_abstractions(
    const vector<shared_ptr<AbstractTask>> &subtasks) {
    int rem_subtasks = subtasks.size();
    for (shared_ptr<AbstractTask> subtask : subtasks) {
        subtask = get_remaining_costs_task(subtask);

        assert(num_states < max_states);
        Abstraction abstraction(
            subtask,
            max(1, (max_states - num_states) / rem_subtasks),
            timer.get_remaining_time() / rem_subtasks,
            use_general_costs,
            pick_split);

        ++num_abstractions;
        num_states += abstraction.get_num_states();
        assert(num_states <= max_states);
        reduce_remaining_costs(abstraction.get_saturated_costs());
        int init_h = abstraction.get_h_value_of_initial_state();

        if (init_h > 0) {
            heuristic_functions.push_back(
                utils::make_unique_ptr<CartesianHeuristicFunction>(
                    subtask,
                    abstraction.extract_refinement_hierarchy()));
        }
        if (!may_build_another_abstraction())
            break;

        --rem_subtasks;
    }
}

void AdditiveCartesianHeuristic::initialize() {
    g_log << "Initializing additive Cartesian heuristic..." << endl;
    utils::reserve_extra_memory_padding(memory_padding_in_mb);
    for (shared_ptr<SubtaskGenerator> subtask_generator : subtask_generators) {
        SharedTasks subtasks = subtask_generator->get_subtasks(task);
        build_abstractions(subtasks);
        if (!may_build_another_abstraction())
            break;
    }
    if (utils::extra_memory_padding_is_reserved())
        utils::release_extra_memory_padding();
    print_statistics();
}

void AdditiveCartesianHeuristic::print_statistics() const {
    g_log << "Done initializing additive Cartesian heuristic" << endl;
    cout << "Cartesian abstractions built: " << num_abstractions << endl;
    cout << "Cartesian heuristic functions stored: "
         << heuristic_functions.size() << endl;
    cout << "Cartesian states: " << num_states << endl;
    cout << endl;
}

int AdditiveCartesianHeuristic::compute_heuristic(const GlobalState &global_state) {
    State state = convert_global_state(global_state);
    return compute_heuristic(state);
}

int AdditiveCartesianHeuristic::compute_heuristic(const State &state) {
    int sum_h = 0;
    for (const unique_ptr<CartesianHeuristicFunction> &heuristic_function : heuristic_functions) {
        int h = heuristic_function->get_value(state);
        assert(h >= 0);
        if (h == INF)
            return DEAD_END;
        sum_h += h;
    }
    assert(sum_h >= 0);
    return sum_h;
}

static Heuristic *_parse(OptionParser &parser) {
    parser.document_synopsis(
        "Additive CEGAR heuristic",
        "See the paper introducing Counterexample-guided Abstraction "
        "Refinement (CEGAR) for classical planning:" +
        utils::format_paper_reference(
            {"Jendrik Seipp", "Malte Helmert"},
            "Counterexample-guided Cartesian Abstraction Refinement",
            "http://ai.cs.unibas.ch/papers/seipp-helmert-icaps2013.pdf",
            "Proceedings of the 23rd International Conference on Automated "
            "Planning and Scheduling (ICAPS 2013)",
            "347-351",
            "AAAI Press 2013") +
        "and the paper showing how to make the abstractions additive:" +
        utils::format_paper_reference(
            {"Jendrik Seipp", "Malte Helmert"},
            "Diverse and Additive Cartesian Abstraction Heuristics",
            "http://ai.cs.unibas.ch/papers/seipp-helmert-icaps2014.pdf",
            "Proceedings of the 24th International Conference on "
            "Automated Planning and Scheduling (ICAPS 2014)",
            "289-297",
            "AAAI Press 2014"));
    parser.document_language_support("action costs", "supported");
    parser.document_language_support("conditional effects", "not supported");
    parser.document_language_support("axioms", "not supported");
    parser.document_property("admissible", "yes");
    // TODO: Is the additive version consistent as well?
    parser.document_property("consistent", "yes");
    parser.document_property("safe", "yes");
    parser.document_property("preferred operators", "no");

    parser.add_list_option<shared_ptr<SubtaskGenerator>>(
        "subtasks",
        "subtask generators",
        "[landmarks(),goals()]");
    parser.add_option<int>(
        "max_states",
        "maximum sum of abstract states over all abstractions",
        "infinity",
        Bounds("1", "infinity"));
    parser.add_option<double>(
        "max_time",
        "maximum time in seconds for building abstractions",
        "900",
        Bounds("0.0", "infinity"));
    vector<string> pick_strategies;
    pick_strategies.push_back("RANDOM");
    pick_strategies.push_back("MIN_UNWANTED");
    pick_strategies.push_back("MAX_UNWANTED");
    pick_strategies.push_back("MIN_REFINED");
    pick_strategies.push_back("MAX_REFINED");
    pick_strategies.push_back("MIN_HADD");
    pick_strategies.push_back("MAX_HADD");
    parser.add_enum_option(
        "pick", pick_strategies, "split-selection strategy", "MAX_REFINED");
    parser.add_option<bool>(
        "use_general_costs", "allow negative costs in cost partitioning", "true");
    Heuristic::add_options_to_parser(parser);
    Options opts = parser.parse();
    if (parser.dry_run())
        return nullptr;
    else
        return new AdditiveCartesianHeuristic(opts);
}

static Plugin<Heuristic> _plugin("cegar", _parse);
}<|MERGE_RESOLUTION|>--- conflicted
+++ resolved
@@ -1,7 +1,7 @@
 #include "additive_cartesian_heuristic.h"
 
 #include "abstraction.h"
-#include "cartesian_heuristic_function.h"
+#include "cartesian_heuristic.h"
 #include "subtask_generators.h"
 #include "utils.h"
 
@@ -41,12 +41,11 @@
     : Heuristic(opts),
       subtask_generators(opts.get_list<shared_ptr<SubtaskGenerator>>("subtasks")),
       max_states(opts.get<int>("max_states")),
-      timer(opts.get<double>("max_time")),
+      timer(new utils::CountdownTimer(opts.get<double>("max_time"))),
       use_general_costs(opts.get<bool>("use_general_costs")),
       pick_split(static_cast<PickSplit>(opts.get<int>("pick"))),
       num_abstractions(0),
-      num_states(0),
-      initial_state(task_proxy.get_initial_state()) {
+      num_states(0) {
     verify_no_axioms(task_proxy);
     verify_no_conditional_effects(task_proxy);
 
@@ -55,46 +54,25 @@
 }
 
 void AdditiveCartesianHeuristic::reduce_remaining_costs(
-    const vector<int> &saturated_costs) {
-    assert(remaining_costs.size() == saturated_costs.size());
+    const vector<int> &needed_costs) {
+    assert(remaining_costs.size() == needed_costs.size());
     for (size_t i = 0; i < remaining_costs.size(); ++i) {
-        int &remaining = remaining_costs[i];
-        const int &saturated = saturated_costs[i];
-        assert(saturated <= remaining);
-        /* Since we ignore transitions from states s with h(s)=INF, all
-           saturated costs (h(s)-h(s')) are finite or -INF. */
-        assert(saturated != INF);
-        if (remaining == INF) {
-            // INF - x = INF for finite values x.
-        } else if (saturated == -INF) {
-            remaining = INF;
-        } else {
-            remaining -= saturated;
-        }
-        assert(remaining >= 0);
+        assert(needed_costs[i] <= remaining_costs[i]);
+        remaining_costs[i] -= needed_costs[i];
     }
 }
 
 shared_ptr<AbstractTask> AdditiveCartesianHeuristic::get_remaining_costs_task(
     shared_ptr<AbstractTask> &parent) const {
     vector<int> costs = remaining_costs;
-    return make_shared<extra_tasks::ModifiedOperatorCostsTask>(parent, move(costs));
+    return make_shared<ExtraTasks::ModifiedOperatorCostsTask>(parent, move(costs));
 }
 
 bool AdditiveCartesianHeuristic::may_build_another_abstraction() {
-    // HACK: remove this once CartesianHeuristic is no longer a nested heuristic (issue627).
-    StateRegistry registry(*g_state_packer,
-                           *g_axiom_evaluator,
-                           g_initial_state_data);
-
     return num_states < max_states &&
-           !timer.is_expired() &&
+           !timer->is_expired() &&
            utils::extra_memory_padding_is_reserved() &&
-<<<<<<< HEAD
-           compute_heuristic(registry.get_initial_state()) != DEAD_END;
-=======
            compute_heuristic(initial_state) != DEAD_END;
->>>>>>> bb756c5a
 }
 
 void AdditiveCartesianHeuristic::build_abstractions(
@@ -107,21 +85,25 @@
         Abstraction abstraction(
             subtask,
             max(1, (max_states - num_states) / rem_subtasks),
-            timer.get_remaining_time() / rem_subtasks,
+            timer->get_remaining_time() / rem_subtasks,
             use_general_costs,
             pick_split);
 
         ++num_abstractions;
         num_states += abstraction.get_num_states();
         assert(num_states <= max_states);
-        reduce_remaining_costs(abstraction.get_saturated_costs());
+        vector<int> needed_costs = abstraction.get_needed_costs();
+        reduce_remaining_costs(needed_costs);
         int init_h = abstraction.get_h_value_of_initial_state();
 
         if (init_h > 0) {
-            heuristic_functions.push_back(
-                utils::make_unique_ptr<CartesianHeuristicFunction>(
-                    subtask,
-                    abstraction.extract_refinement_hierarchy()));
+            Options opts;
+            opts.set<int>("cost_type", NORMAL);
+            opts.set<shared_ptr<AbstractTask>>("transform", subtask);
+            opts.set<bool>("cache_estimates", cache_h_values);
+            heuristics.push_back(
+                utils::make_unique_ptr<CartesianHeuristic>(
+                    opts, abstraction.get_refinement_hierarchy()));
         }
         if (!may_build_another_abstraction())
             break;
@@ -147,25 +129,18 @@
 void AdditiveCartesianHeuristic::print_statistics() const {
     g_log << "Done initializing additive Cartesian heuristic" << endl;
     cout << "Cartesian abstractions built: " << num_abstractions << endl;
-    cout << "Cartesian heuristic functions stored: "
-         << heuristic_functions.size() << endl;
+    cout << "Cartesian heuristics stored: " << heuristics.size() << endl;
     cout << "Cartesian states: " << num_states << endl;
     cout << endl;
 }
 
 int AdditiveCartesianHeuristic::compute_heuristic(const GlobalState &global_state) {
-    State state = convert_global_state(global_state);
-    return compute_heuristic(state);
-}
-
-int AdditiveCartesianHeuristic::compute_heuristic(const State &state) {
+    EvaluationContext eval_context(global_state);
     int sum_h = 0;
-    for (const unique_ptr<CartesianHeuristicFunction> &heuristic_function : heuristic_functions) {
-        int h = heuristic_function->get_value(state);
-        assert(h >= 0);
-        if (h == INF)
+    for (auto &heuristic : heuristics) {
+        if (eval_context.is_heuristic_infinite(heuristic.get()))
             return DEAD_END;
-        sum_h += h;
+        sum_h += eval_context.get_heuristic_value(heuristic.get());
     }
     assert(sum_h >= 0);
     return sum_h;

--- conflicted
+++ resolved
@@ -221,13 +221,8 @@
                 continue;
             }
 
-<<<<<<< HEAD
-            int h = eval_context.get_evaluator_value(evaluator);
+            int h = eval_context.get_evaluator_value(evaluator.get());
             node.open(parent_node, last_op, get_adjusted_cost(last_op));
-=======
-            int h = eval_context.get_evaluator_value(evaluator.get());
-            node.open(parent_node, last_op);
->>>>>>> 15519205
 
             if (h < current_eval_context.get_evaluator_value(evaluator.get())) {
                 ++num_ehc_phases;

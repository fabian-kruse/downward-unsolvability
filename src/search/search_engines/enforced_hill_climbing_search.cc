#include "enforced_hill_climbing_search.h"

#include "../global_operator.h"
#include "../option_parser.h"
#include "../plugin.h"
#include "../successor_generator.h"

#include "../evaluators/g_evaluator.h"
#include "../evaluators/pref_evaluator.h"

#include "../open_lists/standard_scalar_open_list.h"
#include "../open_lists/tiebreaking_open_list.h"

#include "../algorithms/ordered_set.h"

#include "../utils/system.h"

using namespace std;
using utils::ExitCode;

namespace enforced_hill_climbing_search {
using GEval = g_evaluator::GEvaluator;
using PrefEval = pref_evaluator::PrefEvaluator;

static shared_ptr<OpenListFactory> create_ehc_open_list_factory(
    bool use_preferred, PreferredUsage preferred_usage) {
    /*
      TODO: this g-evaluator should probably be set up to always
      ignore costs since EHC is supposed to implement a breadth-first
      search, not a uniform-cost search. So this seems to be a bug.
    */
    ScalarEvaluator *g_evaluator = new GEval();

    if (!use_preferred ||
        preferred_usage == PreferredUsage::PRUNE_BY_PREFERRED) {
        /*
          TODO: Reduce code duplication with search_common.cc,
          function create_standard_scalar_open_list_factory.

          It would probably make sense to add a factory function or
          constructor that encapsulates this work to the standard
          scalar open list code.
        */
        Options options;
        options.set("eval", g_evaluator);
        options.set("pref_only", false);
        return make_shared<StandardScalarOpenListFactory>(options);
    } else {
        /*
          TODO: Reduce code duplication with search_common.cc,
          function create_astar_open_list_factory_and_f_eval.

          It would probably make sense to add a factory function or
          constructor that encapsulates this work to the tie-breaking
          open list code.
        */
        vector<ScalarEvaluator *> evals = {g_evaluator, new PrefEval()};
        Options options;
        options.set("evals", evals);
        options.set("pref_only", false);
        options.set("unsafe_pruning", true);
        return make_shared<TieBreakingOpenListFactory>(options);
    }
}


EnforcedHillClimbingSearch::EnforcedHillClimbingSearch(
    const Options &opts)
    : SearchEngine(opts),
      heuristic(opts.get<Heuristic *>("h")),
      preferred_operator_heuristics(opts.get_list<Heuristic *>("preferred")),
      preferred_usage(PreferredUsage(opts.get_enum("preferred_usage"))),
      current_eval_context(state_registry.get_initial_state(), &statistics),
      current_phase_start_g(-1),
      num_ehc_phases(0),
      last_num_expanded(-1) {
    heuristics.insert(preferred_operator_heuristics.begin(),
                      preferred_operator_heuristics.end());
    heuristics.insert(heuristic);
    const GlobalState &initial_state = state_registry.get_initial_state();
    for (Heuristic *heuristic : heuristics) {
        heuristic->notify_initial_state(initial_state);
    }
    use_preferred = find(preferred_operator_heuristics.begin(),
                         preferred_operator_heuristics.end(), heuristic) !=
                    preferred_operator_heuristics.end();

    open_list = create_ehc_open_list_factory(
        use_preferred, preferred_usage)->create_edge_open_list();
}

EnforcedHillClimbingSearch::~EnforcedHillClimbingSearch() {
}

void EnforcedHillClimbingSearch::reach_state(
    const GlobalState &parent, const GlobalOperator &op, const GlobalState &state) {
    for (Heuristic *heur : heuristics) {
        heur->notify_state_transition(parent, op, state);
    }
}

void EnforcedHillClimbingSearch::initialize() {
    assert(heuristic);
    cout << "Conducting enforced hill-climbing search, (real) bound = "
         << bound << endl;
    if (use_preferred) {
        cout << "Using preferred operators for "
             << (preferred_usage == PreferredUsage::RANK_PREFERRED_FIRST ?
            "ranking successors" : "pruning") << endl;
    }

    bool dead_end = current_eval_context.is_heuristic_infinite(heuristic);
    statistics.inc_evaluated_states();
    print_initial_h_values(current_eval_context);

    if (dead_end) {
        cout << "Initial state is a dead end, no solution" << endl;
        if (heuristic->dead_ends_are_reliable())
            utils::exit_with(ExitCode::UNSOLVABLE);
        else
            utils::exit_with(ExitCode::UNSOLVED_INCOMPLETE);
    }

    SearchNode node = search_space.get_node(current_eval_context.get_state());
    node.open_initial();

    current_phase_start_g = 0;
}

void EnforcedHillClimbingSearch::insert_successor_into_open_list(
    const EvaluationContext &eval_context,
    int parent_g,
    const GlobalOperator *op,
    bool preferred) {
    int succ_g = parent_g + get_adjusted_cost(*op);
    EdgeOpenListEntry entry = make_pair(
        eval_context.get_state().get_id(), get_op_index_hacked(op));
    EvaluationContext new_eval_context(
        eval_context.get_cache(), succ_g, preferred, &statistics);
    open_list->insert(new_eval_context, entry);
    statistics.inc_generated_ops();
}

void EnforcedHillClimbingSearch::expand(EvaluationContext &eval_context) {
    SearchNode node = search_space.get_node(eval_context.get_state());
    int node_g = node.get_g();

<<<<<<< HEAD
    algorithms::OrderedSet<OperatorID> preferred_operators;
=======
    ordered_set::OrderedSet<const GlobalOperator *> preferred_operators;
>>>>>>> 7243a592
    if (use_preferred) {
        preferred_operators = collect_preferred_operators(
            eval_context, preferred_operator_heuristics);
    }

    if (use_preferred && preferred_usage == PreferredUsage::PRUNE_BY_PREFERRED) {
        for (OperatorID op_id : preferred_operators) {
            insert_successor_into_open_list(
                eval_context, node_g, &g_operators[op_id.get_index()], true);
        }
    } else {
        /* The successor ranking implied by RANK_BY_PREFERRED is done
           by the open list. */
        vector<OperatorID> successor_operators;
        g_successor_generator->generate_applicable_ops(
            eval_context.get_state(), successor_operators);
        for (OperatorID op_id : successor_operators) {
            bool preferred = use_preferred &&
                             preferred_operators.contains(op_id);
            insert_successor_into_open_list(
                eval_context, node_g, &g_operators[op_id.get_index()], preferred);
        }
    }

    statistics.inc_expanded();
    node.close();
}

SearchStatus EnforcedHillClimbingSearch::step() {
    last_num_expanded = statistics.get_expanded();
    search_progress.check_progress(current_eval_context);

    if (check_goal_and_set_plan(current_eval_context.get_state())) {
        return SOLVED;
    }

    expand(current_eval_context);
    return ehc();
}

SearchStatus EnforcedHillClimbingSearch::ehc() {
    while (!open_list->empty()) {
        EdgeOpenListEntry entry = open_list->remove_min();
        StateID parent_state_id = entry.first;
        const GlobalOperator *last_op = &g_operators[entry.second];

        GlobalState parent_state = state_registry.lookup_state(parent_state_id);
        SearchNode parent_node = search_space.get_node(parent_state);

        // d: distance from initial node in this EHC phase
        int d = parent_node.get_g() - current_phase_start_g +
                get_adjusted_cost(*last_op);

        if (parent_node.get_real_g() + last_op->get_cost() >= bound)
            continue;

        GlobalState state = state_registry.get_successor_state(parent_state, *last_op);
        statistics.inc_generated();

        SearchNode node = search_space.get_node(state);

        if (node.is_new()) {
            EvaluationContext eval_context(state, &statistics);
            reach_state(parent_state, *last_op, state);
            statistics.inc_evaluated_states();

            if (eval_context.is_heuristic_infinite(heuristic)) {
                node.mark_as_dead_end();
                statistics.inc_dead_ends();
                continue;
            }

            int h = eval_context.get_heuristic_value(heuristic);
            node.open(parent_node, last_op);

            if (h < current_eval_context.get_heuristic_value(heuristic)) {
                ++num_ehc_phases;
                if (d_counts.count(d) == 0) {
                    d_counts[d] = make_pair(0, 0);
                }
                pair<int, int> &d_pair = d_counts[d];
                d_pair.first += 1;
                d_pair.second += statistics.get_expanded() - last_num_expanded;

                current_eval_context = eval_context;
                open_list->clear();
                current_phase_start_g = node.get_g();
                return IN_PROGRESS;
            } else {
                expand(eval_context);
            }
        }
    }
    cout << "No solution - FAILED" << endl;
    return FAILED;
}

void EnforcedHillClimbingSearch::print_statistics() const {
    statistics.print_detailed_statistics();

    cout << "EHC phases: " << num_ehc_phases << endl;
    assert(num_ehc_phases != 0);
    cout << "Average expansions per EHC phase: "
         << static_cast<double>(statistics.get_expanded()) / num_ehc_phases
         << endl;

    for (auto count : d_counts) {
        int depth = count.first;
        int phases = count.second.first;
        assert(phases != 0);
        int total_expansions = count.second.second;
        cout << "EHC phases of depth " << depth << ": " << phases
             << " - Avg. Expansions: "
             << static_cast<double>(total_expansions) / phases << endl;
    }
}

static SearchEngine *_parse(OptionParser &parser) {
    parser.document_synopsis("Lazy enforced hill-climbing", "");
    parser.add_option<Heuristic *>("h", "heuristic");
    vector<string> preferred_usages;
    preferred_usages.push_back("PRUNE_BY_PREFERRED");
    preferred_usages.push_back("RANK_PREFERRED_FIRST");
    parser.add_enum_option(
        "preferred_usage",
        preferred_usages,
        "preferred operator usage",
        "PRUNE_BY_PREFERRED");
    parser.add_list_option<Heuristic *>(
        "preferred",
        "use preferred operators of these heuristics",
        "[]");
    SearchEngine::add_options_to_parser(parser);
    Options opts = parser.parse();

    if (parser.dry_run())
        return nullptr;
    else
        return new EnforcedHillClimbingSearch(opts);
}

static Plugin<SearchEngine> _plugin("ehc", _parse);
}<|MERGE_RESOLUTION|>--- conflicted
+++ resolved
@@ -145,11 +145,7 @@
     SearchNode node = search_space.get_node(eval_context.get_state());
     int node_g = node.get_g();
 
-<<<<<<< HEAD
-    algorithms::OrderedSet<OperatorID> preferred_operators;
-=======
-    ordered_set::OrderedSet<const GlobalOperator *> preferred_operators;
->>>>>>> 7243a592
+    ordered_set::OrderedSet<OperatorID> preferred_operators;
     if (use_preferred) {
         preferred_operators = collect_preferred_operators(
             eval_context, preferred_operator_heuristics);

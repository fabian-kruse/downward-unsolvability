#ifndef SEARCH_ENGINES_LAZY_SEARCH_H
#define SEARCH_ENGINES_LAZY_SEARCH_H

#include "../evaluation_context.h"
#include "../global_state.h"
#include "../scalar_evaluator.h"
#include "../search_engine.h"
#include "../search_progress.h"
#include "../search_space.h"

#include "../open_lists/open_list.h"

#include <memory>
#include <vector>

class GlobalOperator;
class Heuristic;

namespace options {
class Options;
}

namespace lazy_search {
class LazySearch : public SearchEngine {
protected:
    std::unique_ptr<EdgeOpenList> open_list;

    // Search behavior parameters
    bool reopen_closed_nodes; // whether to reopen closed nodes upon finding lower g paths
    bool randomize_successors;
    bool preferred_successors_first;
    std::shared_ptr<utils::RandomNumberGenerator> rng;

    std::vector<Heuristic *> heuristics;
    std::vector<Heuristic *> preferred_operator_heuristics;
    std::vector<Heuristic *> estimate_heuristics;

    GlobalState current_state;
    StateID current_predecessor_id;
    const GlobalOperator *current_operator;
    int current_g;
    int current_real_g;
    EvaluationContext current_eval_context;

    virtual void initialize() override;
    virtual SearchStatus step() override;

    void generate_successors();
    SearchStatus fetch_next_state();

    void reward_progress();

<<<<<<< HEAD
    std::vector<OperatorID> get_successor_operators(
        const algorithms::OrderedSet<OperatorID> &preferred_operators) const;
=======
    std::vector<const GlobalOperator *> get_successor_operators(
        const ordered_set::OrderedSet<const GlobalOperator *> &preferred_operators) const;
>>>>>>> 7243a592

    // TODO: Move into SearchEngine?
    void print_checkpoint_line(int g) const;

public:
    explicit LazySearch(const options::Options &opts);
    virtual ~LazySearch() = default;

    void set_pref_operator_heuristics(std::vector<Heuristic *> &heur);

    virtual void print_statistics() const override;
};
}

#endif<|MERGE_RESOLUTION|>--- conflicted
+++ resolved
@@ -50,13 +50,8 @@
 
     void reward_progress();
 
-<<<<<<< HEAD
     std::vector<OperatorID> get_successor_operators(
-        const algorithms::OrderedSet<OperatorID> &preferred_operators) const;
-=======
-    std::vector<const GlobalOperator *> get_successor_operators(
-        const ordered_set::OrderedSet<const GlobalOperator *> &preferred_operators) const;
->>>>>>> 7243a592
+        const ordered_set::OrderedSet<OperatorID> &preferred_operators) const;
 
     // TODO: Move into SearchEngine?
     void print_checkpoint_line(int g) const;

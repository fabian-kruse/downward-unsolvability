#include "eager_search.h"

#include "search_common.h"

#include "../evaluation_context.h"
#include "../globals.h"
#include "../heuristic.h"
#include "../option_parser.h"
#include "../plugin.h"
#include "../pruning_method.h"
#include "../successor_generator.h"

#include "../algorithms/ordered_set.h"

#include "../open_lists/open_list_factory.h"

#include <cassert>
#include <cstdlib>
#include <memory>
#include <set>

using namespace std;

namespace eager_search {
EagerSearch::EagerSearch(const Options &opts)
    : SearchEngine(opts),
      reopen_closed_nodes(opts.get<bool>("reopen_closed")),
      use_multi_path_dependence(opts.get<bool>("mpd")),
      open_list(opts.get<shared_ptr<OpenListFactory>>("open")->
                create_state_open_list()),
      f_evaluator(opts.get<ScalarEvaluator *>("f_eval", nullptr)),
      preferred_operator_heuristics(opts.get_list<Heuristic *>("preferred")),
      pruning_method(opts.get<shared_ptr<PruningMethod>>("pruning")) {
}

void EagerSearch::initialize() {
    cout << "Conducting best first search"
         << (reopen_closed_nodes ? " with" : " without")
         << " reopening closed nodes, (real) bound = " << bound
         << endl;
    if (use_multi_path_dependence)
        cout << "Using multi-path dependence (LM-A*)" << endl;
    assert(open_list);

    set<Heuristic *> hset;
    open_list->get_involved_heuristics(hset);

    // Add heuristics that are used for preferred operators (in case they are
    // not also used in the open list).
    hset.insert(preferred_operator_heuristics.begin(),
                preferred_operator_heuristics.end());

    // Add heuristics that are used in the f_evaluator. They are usually also
    // used in the open list and are hence already included, but we want to be
    // sure.
    if (f_evaluator) {
        f_evaluator->get_involved_heuristics(hset);
    }

    heuristics.assign(hset.begin(), hset.end());
    assert(!heuristics.empty());

    const GlobalState &initial_state = state_registry.get_initial_state();
    for (Heuristic *heuristic : heuristics) {
        heuristic->notify_initial_state(initial_state);
    }

    // Note: we consider the initial state as reached by a preferred
    // operator.
    EvaluationContext eval_context(initial_state, 0, true, &statistics);

    statistics.inc_evaluated_states();

    if (open_list->is_dead_end(eval_context)) {
        cout << "Initial state is a dead end." << endl;
    } else {
        if (search_progress.check_progress(eval_context))
            print_checkpoint_line(0);
        start_f_value_statistics(eval_context);
        SearchNode node = search_space.get_node(initial_state);
        node.open_initial();

        open_list->insert(eval_context, initial_state.get_id());
    }

    print_initial_h_values(eval_context);

    pruning_method->initialize(g_root_task());
}

void EagerSearch::print_checkpoint_line(int g) const {
    cout << "[g=" << g << ", ";
    statistics.print_basic_statistics();
    cout << "]" << endl;
}

void EagerSearch::print_statistics() const {
    statistics.print_detailed_statistics();
    search_space.print_statistics();
    pruning_method->print_statistics();
}

SearchStatus EagerSearch::step() {
    pair<SearchNode, bool> n = fetch_next_node();
    if (!n.second) {
        return FAILED;
    }
    SearchNode node = n.first;

    GlobalState s = node.get_state();
    if (check_goal_and_set_plan(s))
        return SOLVED;

    vector<OperatorID> applicable_ops;
    g_successor_generator->generate_applicable_ops(s, applicable_ops);

    /*
      TODO: When preferred operators are in use, a preferred operator will be
      considered by the preferred operator queues even when it is pruned.
    */
    pruning_method->prune_operators(s, applicable_ops);

    // This evaluates the expanded state (again) to get preferred ops
    EvaluationContext eval_context(s, node.get_g(), false, &statistics, true);
<<<<<<< HEAD
    algorithms::OrderedSet<OperatorID> preferred_operators =
=======
    ordered_set::OrderedSet<const GlobalOperator *> preferred_operators =
>>>>>>> 7243a592
        collect_preferred_operators(eval_context, preferred_operator_heuristics);

    for (OperatorID op_id : applicable_ops) {
        const GlobalOperator *op = &g_operators[op_id.get_index()];
        if ((node.get_real_g() + op->get_cost()) >= bound)
            continue;

        GlobalState succ_state = state_registry.get_successor_state(s, *op);
        statistics.inc_generated();
        bool is_preferred = preferred_operators.contains(op_id);

        SearchNode succ_node = search_space.get_node(succ_state);

        // Previously encountered dead end. Don't re-evaluate.
        if (succ_node.is_dead_end())
            continue;

        // update new path
        if (use_multi_path_dependence || succ_node.is_new()) {
            /*
              Note: we must call notify_state_transition for each heuristic, so
              don't break out of the for loop early.
            */
            for (Heuristic *heuristic : heuristics) {
                heuristic->notify_state_transition(s, *op, succ_state);
            }
        }

        if (succ_node.is_new()) {
            // We have not seen this state before.
            // Evaluate and create a new node.

            // Careful: succ_node.get_g() is not available here yet,
            // hence the stupid computation of succ_g.
            // TODO: Make this less fragile.
            int succ_g = node.get_g() + get_adjusted_cost(*op);

            EvaluationContext eval_context(
                succ_state, succ_g, is_preferred, &statistics);
            statistics.inc_evaluated_states();

            if (open_list->is_dead_end(eval_context)) {
                succ_node.mark_as_dead_end();
                statistics.inc_dead_ends();
                continue;
            }
            succ_node.open(node, op);

            open_list->insert(eval_context, succ_state.get_id());
            if (search_progress.check_progress(eval_context)) {
                print_checkpoint_line(succ_node.get_g());
                reward_progress();
            }
        } else if (succ_node.get_g() > node.get_g() + get_adjusted_cost(*op)) {
            // We found a new cheapest path to an open or closed state.
            if (reopen_closed_nodes) {
                if (succ_node.is_closed()) {
                    /*
                      TODO: It would be nice if we had a way to test
                      that reopening is expected behaviour, i.e., exit
                      with an error when this is something where
                      reopening should not occur (e.g. A* with a
                      consistent heuristic).
                    */
                    statistics.inc_reopened();
                }
                succ_node.reopen(node, op);

                EvaluationContext eval_context(
                    succ_state, succ_node.get_g(), is_preferred, &statistics);

                /*
                  Note: our old code used to retrieve the h value from
                  the search node here. Our new code recomputes it as
                  necessary, thus avoiding the incredible ugliness of
                  the old "set_evaluator_value" approach, which also
                  did not generalize properly to settings with more
                  than one heuristic.

                  Reopening should not happen all that frequently, so
                  the performance impact of this is hopefully not that
                  large. In the medium term, we want the heuristics to
                  remember heuristic values for states themselves if
                  desired by the user, so that such recomputations
                  will just involve a look-up by the Heuristic object
                  rather than a recomputation of the heuristic value
                  from scratch.
                */
                open_list->insert(eval_context, succ_state.get_id());
            } else {
                // If we do not reopen closed nodes, we just update the parent pointers.
                // Note that this could cause an incompatibility between
                // the g-value and the actual path that is traced back.
                succ_node.update_parent(node, op);
            }
        }
    }

    return IN_PROGRESS;
}

pair<SearchNode, bool> EagerSearch::fetch_next_node() {
    /* TODO: The bulk of this code deals with multi-path dependence,
       which is a bit unfortunate since that is a special case that
       makes the common case look more complicated than it would need
       to be. We could refactor this by implementing multi-path
       dependence as a separate search algorithm that wraps the "usual"
       search algorithm and adds the extra processing in the desired
       places. I think this would lead to much cleaner code. */

    while (true) {
        if (open_list->empty()) {
            cout << "Completely explored state space -- no solution!" << endl;
            // HACK! HACK! we do this because SearchNode has no default/copy constructor
            const GlobalState &initial_state = state_registry.get_initial_state();
            SearchNode dummy_node = search_space.get_node(initial_state);
            return make_pair(dummy_node, false);
        }
        vector<int> last_key_removed;
        StateID id = open_list->remove_min(
            use_multi_path_dependence ? &last_key_removed : nullptr);
        // TODO is there a way we can avoid creating the state here and then
        //      recreate it outside of this function with node.get_state()?
        //      One way would be to store GlobalState objects inside SearchNodes
        //      instead of StateIDs
        GlobalState s = state_registry.lookup_state(id);
        SearchNode node = search_space.get_node(s);

        if (node.is_closed())
            continue;

        if (use_multi_path_dependence) {
            assert(last_key_removed.size() == 2);
            if (node.is_dead_end())
                continue;
            int pushed_h = last_key_removed[1];

            if (!node.is_closed()) {
                EvaluationContext eval_context(
                    node.get_state(), node.get_g(), false, &statistics);

                if (open_list->is_dead_end(eval_context)) {
                    node.mark_as_dead_end();
                    statistics.inc_dead_ends();
                    continue;
                }
                if (pushed_h < eval_context.get_result(heuristics[0]).get_h_value()) {
                    assert(node.is_open());
                    open_list->insert(eval_context, node.get_state_id());
                    continue;
                }
            }
        }

        node.close();
        assert(!node.is_dead_end());
        update_f_value_statistics(node);
        statistics.inc_expanded();
        return make_pair(node, true);
    }
}

void EagerSearch::reward_progress() {
    // Boost the "preferred operator" open lists somewhat whenever
    // one of the heuristics finds a state with a new best h value.
    open_list->boost_preferred();
}

void EagerSearch::dump_search_space() const {
    search_space.dump();
}

void EagerSearch::start_f_value_statistics(EvaluationContext &eval_context) {
    if (f_evaluator) {
        int f_value = eval_context.get_heuristic_value(f_evaluator);
        statistics.report_f_value_progress(f_value);
    }
}

/* TODO: HACK! This is very inefficient for simply looking up an h value.
   Also, if h values are not saved it would recompute h for each and every state. */
void EagerSearch::update_f_value_statistics(const SearchNode &node) {
    if (f_evaluator) {
        /*
          TODO: This code doesn't fit the idea of supporting
          an arbitrary f evaluator.
        */
        EvaluationContext eval_context(node.get_state(), node.get_g(), false, &statistics);
        int f_value = eval_context.get_heuristic_value(f_evaluator);
        statistics.report_f_value_progress(f_value);
    }
}

/* TODO: merge this into SearchEngine::add_options_to_parser when all search
         engines support pruning. */
void add_pruning_option(OptionParser &parser) {
    parser.add_option<shared_ptr<PruningMethod>>(
        "pruning",
        "Pruning methods can prune or reorder the set of applicable operators in "
        "each state and thereby influence the number and order of successor states "
        "that are considered.",
        "null()");
}

static SearchEngine *_parse(OptionParser &parser) {
    parser.document_synopsis("Eager best-first search", "");

    parser.add_option<shared_ptr<OpenListFactory>>("open", "open list");
    parser.add_option<bool>("reopen_closed",
                            "reopen closed nodes", "false");
    parser.add_option<ScalarEvaluator *>(
        "f_eval",
        "set evaluator for jump statistics. "
        "(Optional; if no evaluator is used, jump statistics will not be displayed.)",
        OptionParser::NONE);
    parser.add_list_option<Heuristic *>(
        "preferred",
        "use preferred operators of these heuristics", "[]");

    add_pruning_option(parser);
    SearchEngine::add_options_to_parser(parser);
    Options opts = parser.parse();

    EagerSearch *engine = nullptr;
    if (!parser.dry_run()) {
        opts.set<bool>("mpd", false);
        engine = new EagerSearch(opts);
    }

    return engine;
}

static SearchEngine *_parse_astar(OptionParser &parser) {
    parser.document_synopsis(
        "A* search (eager)",
        "A* is a special case of eager best first search that uses g+h "
        "as f-function. "
        "We break ties using the evaluator. Closed nodes are re-opened.");
    parser.document_note(
        "mpd option",
        "This option is currently only present for the A* algorithm and not "
        "for the more general eager search, "
        "because the current implementation of multi-path depedence "
        "does not support general open lists.");
    parser.document_note(
        "Equivalent statements using general eager search",
        "\n```\n--search astar(evaluator)\n```\n"
        "is equivalent to\n"
        "```\n--heuristic h=evaluator\n"
        "--search eager(tiebreaking([sum([g(), h]), h], unsafe_pruning=false),\n"
        "               reopen_closed=true, f_eval=sum([g(), h]))\n"
        "```\n", true);
    parser.add_option<ScalarEvaluator *>("eval", "evaluator for h-value");
    parser.add_option<bool>("mpd",
                            "use multi-path dependence (LM-A*)", "false");

    add_pruning_option(parser);
    SearchEngine::add_options_to_parser(parser);
    Options opts = parser.parse();

    EagerSearch *engine = nullptr;
    if (!parser.dry_run()) {
        auto temp = search_common::create_astar_open_list_factory_and_f_eval(opts);
        opts.set("open", temp.first);
        opts.set("f_eval", temp.second);
        opts.set("reopen_closed", true);
        vector<Heuristic *> preferred_list;
        opts.set("preferred", preferred_list);
        engine = new EagerSearch(opts);
    }

    return engine;
}

static SearchEngine *_parse_greedy(OptionParser &parser) {
    parser.document_synopsis("Greedy search (eager)", "");
    parser.document_note(
        "Open list",
        "In most cases, eager greedy best first search uses "
        "an alternation open list with one queue for each evaluator. "
        "If preferred operator heuristics are used, it adds an extra queue "
        "for each of these evaluators that includes only the nodes that "
        "are generated with a preferred operator. "
        "If only one evaluator and no preferred operator heuristic is used, "
        "the search does not use an alternation open list but a "
        "standard open list with only one queue.");
    parser.document_note(
        "Closed nodes",
        "Closed node are not re-opened");
    parser.document_note(
        "Equivalent statements using general eager search",
        "\n```\n--heuristic h2=eval2\n"
        "--search eager_greedy([eval1, h2], preferred=h2, boost=100)\n```\n"
        "is equivalent to\n"
        "```\n--heuristic h1=eval1 --heuristic h2=eval2\n"
        "--search eager(alt([single(h1), single(h1, pref_only=true), single(h2), \n"
        "                    single(h2, pref_only=true)], boost=100),\n"
        "               preferred=h2)\n```\n"
        "------------------------------------------------------------\n"
        "```\n--search eager_greedy([eval1, eval2])\n```\n"
        "is equivalent to\n"
        "```\n--search eager(alt([single(eval1), single(eval2)]))\n```\n"
        "------------------------------------------------------------\n"
        "```\n--heuristic h1=eval1\n"
        "--search eager_greedy(h1, preferred=h1)\n```\n"
        "is equivalent to\n"
        "```\n--heuristic h1=eval1\n"
        "--search eager(alt([single(h1), single(h1, pref_only=true)]),\n"
        "               preferred=h1)\n```\n"
        "------------------------------------------------------------\n"
        "```\n--search eager_greedy(eval1)\n```\n"
        "is equivalent to\n"
        "```\n--search eager(single(eval1))\n```\n", true);

    parser.add_list_option<ScalarEvaluator *>("evals", "scalar evaluators");
    parser.add_list_option<Heuristic *>(
        "preferred",
        "use preferred operators of these heuristics", "[]");
    parser.add_option<int>(
        "boost",
        "boost value for preferred operator open lists", "0");

    add_pruning_option(parser);
    SearchEngine::add_options_to_parser(parser);

    Options opts = parser.parse();
    opts.verify_list_non_empty<ScalarEvaluator *>("evals");

    EagerSearch *engine = nullptr;
    if (!parser.dry_run()) {
        opts.set("open", search_common::create_greedy_open_list_factory(opts));
        opts.set("reopen_closed", false);
        opts.set("mpd", false);
        ScalarEvaluator *evaluator = nullptr;
        opts.set("f_eval", evaluator);
        engine = new EagerSearch(opts);
    }
    return engine;
}

static Plugin<SearchEngine> _plugin("eager", _parse);
static Plugin<SearchEngine> _plugin_astar("astar", _parse_astar);
static Plugin<SearchEngine> _plugin_greedy("eager_greedy", _parse_greedy);
}<|MERGE_RESOLUTION|>--- conflicted
+++ resolved
@@ -122,11 +122,7 @@
 
     // This evaluates the expanded state (again) to get preferred ops
     EvaluationContext eval_context(s, node.get_g(), false, &statistics, true);
-<<<<<<< HEAD
-    algorithms::OrderedSet<OperatorID> preferred_operators =
-=======
-    ordered_set::OrderedSet<const GlobalOperator *> preferred_operators =
->>>>>>> 7243a592
+    ordered_set::OrderedSet<OperatorID> preferred_operators =
         collect_preferred_operators(eval_context, preferred_operator_heuristics);
 
     for (OperatorID op_id : applicable_ops) {

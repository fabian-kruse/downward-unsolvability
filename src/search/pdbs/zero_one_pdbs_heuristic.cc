#include "zero_one_pdbs_heuristic.h"

#include "pattern_generator.h"

#include "../option_parser.h"
#include "../plugin.h"

using namespace std;

<<<<<<< HEAD

namespace PDBs {
ZeroOnePDBsHeuristic::ZeroOnePDBsHeuristic(
    const Options &opts,
    const vector<int> &op_costs)
    : Heuristic(opts) {
    vector<int> operator_costs;
    OperatorsProxy operators = task_proxy.get_operators();

    // If no operator costs are specified, use default operator costs.
    if (op_costs.empty()) {
        operator_costs.reserve(operators.size());
        for (OperatorProxy op : operators)
            operator_costs.push_back(op.get_cost());
    } else {
        assert(op_costs.size() == operators.size());
        operator_costs = op_costs;
    }

    const vector<vector<int>> &pattern_collection(
        opts.get_list<vector<int>>("patterns"));

    //Timer timer;
    approx_mean_finite_h = 0;
    pattern_databases.reserve(pattern_collection.size());
    for (const vector<int> &pattern : pattern_collection) {
        PatternDatabase *pdb = new PatternDatabase(
            task_proxy, pattern, false, operator_costs);
        pattern_databases.push_back(pdb);
=======
>>>>>>> 633821ac

ZeroOnePDBs get_zero_one_pdbs_from_options(
    const shared_ptr<AbstractTask> task, const Options &opts) {
    shared_ptr<PatternCollectionGenerator> pattern_generator =
        opts.get<shared_ptr<PatternCollectionGenerator>>("patterns");
    PatternCollectionInformation pattern_collection_info =
        pattern_generator->generate(task);
    shared_ptr<PatternCollection> patterns =
        pattern_collection_info.get_patterns();
    TaskProxy task_proxy(*task);
    return ZeroOnePDBs(task_proxy, *patterns);
}

ZeroOnePDBsHeuristic::ZeroOnePDBsHeuristic(
    const Options &opts)
    : Heuristic(opts),
      zero_one_pdbs(get_zero_one_pdbs_from_options(task, opts)) {
}

int ZeroOnePDBsHeuristic::compute_heuristic(const GlobalState &global_state) {
    State state = convert_global_state(global_state);
    return compute_heuristic(state);
}

int ZeroOnePDBsHeuristic::compute_heuristic(const State &state) const {
    int h = zero_one_pdbs.get_value(state);
    if (h == numeric_limits<int>::max())
        return DEAD_END;
    return h;
}

static Heuristic *_parse(OptionParser &parser) {
    parser.document_synopsis(
        "Zero-One PDB",
        "The zero/one pattern database heuristic is simply the sum of the "
        "heuristic values of all patterns in the pattern collection. In contrast "
        "to the canonical pattern database heuristic, there is no need to check "
        "for additive subsets, because the additivity of the patterns is "
        "guaranteed by action cost partitioning. This heuristic uses the most "
        "simple form of action cost partitioning, i.e. if an operator affects "
        "more than one pattern in the collection, its costs are entirely taken "
        "into account for one pattern (the first one which it affects) and set "
        "to zero for all other affected patterns.");
    parser.document_language_support("action costs", "supported");
    parser.document_language_support("conditional effects", "not supported");
    parser.document_language_support("axioms", "not supported");
    parser.document_property("admissible", "yes");
    parser.document_property("consistent", "yes");
    parser.document_property("safe", "yes");
    parser.document_property("preferred operators", "no");

    parser.add_option<shared_ptr<PatternCollectionGenerator>>(
        "patterns",
        "pattern generation method",
        "systematic(1)");
    Heuristic::add_options_to_parser(parser);

    Options opts = parser.parse();
    if (parser.dry_run())
        return nullptr;

    return new ZeroOnePDBsHeuristic(opts);
}

static Plugin<Heuristic> _plugin("zopdbs", _parse);
}<|MERGE_RESOLUTION|>--- conflicted
+++ resolved
@@ -7,39 +7,8 @@
 
 using namespace std;
 
-<<<<<<< HEAD
 
 namespace PDBs {
-ZeroOnePDBsHeuristic::ZeroOnePDBsHeuristic(
-    const Options &opts,
-    const vector<int> &op_costs)
-    : Heuristic(opts) {
-    vector<int> operator_costs;
-    OperatorsProxy operators = task_proxy.get_operators();
-
-    // If no operator costs are specified, use default operator costs.
-    if (op_costs.empty()) {
-        operator_costs.reserve(operators.size());
-        for (OperatorProxy op : operators)
-            operator_costs.push_back(op.get_cost());
-    } else {
-        assert(op_costs.size() == operators.size());
-        operator_costs = op_costs;
-    }
-
-    const vector<vector<int>> &pattern_collection(
-        opts.get_list<vector<int>>("patterns"));
-
-    //Timer timer;
-    approx_mean_finite_h = 0;
-    pattern_databases.reserve(pattern_collection.size());
-    for (const vector<int> &pattern : pattern_collection) {
-        PatternDatabase *pdb = new PatternDatabase(
-            task_proxy, pattern, false, operator_costs);
-        pattern_databases.push_back(pdb);
-=======
->>>>>>> 633821ac
-
 ZeroOnePDBs get_zero_one_pdbs_from_options(
     const shared_ptr<AbstractTask> task, const Options &opts) {
     shared_ptr<PatternCollectionGenerator> pattern_generator =

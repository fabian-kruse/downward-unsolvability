#include "utilities.h"

#include "system.h"

#include <cassert>
<<<<<<< HEAD
using namespace std;

void exit_with(ExitCode exitcode) {
    report_exit_code_reentrant(exitcode);
=======
#include <csignal>
#include <fstream>
#include <limits>

using namespace std;

#if OPERATING_SYSTEM == LINUX
#include <unistd.h>
static void exit_handler(int exit_code, void *hint);
#elif OPERATING_SYSTEM == OSX
#include <unistd.h>
static void exit_handler();
#include <mach/mach.h>
#elif OPERATING_SYSTEM == WINDOWS || OPERATING_SYSTEM == CYGWIN
#include "utilities_windows.h"
#include <process.h>
#include <psapi.h>
#endif

// See issue 469 for the reasons we chose this limit.
static char *memory_padding = new char[32 * 1024];

static void out_of_memory_handler();
static void signal_handler(int signal_number);


void register_event_handlers() {
    // When running out of memory, release some emergency memory and
    // terminate.
    set_new_handler(out_of_memory_handler);

    // On exit or when receiving certain signals such as SIGINT (Ctrl-C),
    // print the peak memory usage.
#if OPERATING_SYSTEM == LINUX
    on_exit(exit_handler, 0);
#elif OPERATING_SYSTEM == OSX
    atexit(exit_handler);
#elif OPERATING_SYSTEM == CYGWIN || OPERATING_SYSTEM == WINDOWS
    // nothing
#endif
    signal(SIGABRT, signal_handler);
    signal(SIGTERM, signal_handler);
    signal(SIGSEGV, signal_handler);
    signal(SIGINT, signal_handler);
#if OPERATING_SYSTEM != WINDOWS
    // This causes problems, see issue479.
    //signal(SIGXCPU, signal_handler);
#endif
}

#if OPERATING_SYSTEM == LINUX || OPERATING_SYSTEM == OSX
#if OPERATING_SYSTEM == LINUX
void exit_handler(int, void *) {
#elif OPERATING_SYSTEM == OSX
void exit_handler() {
#endif
    print_peak_memory(false);
}
#endif

void exit_with(ExitCode exitcode) {
    switch (exitcode) {
    case EXIT_PLAN_FOUND:
        cout << "Solution found." << endl;
        break;
    case EXIT_CRITICAL_ERROR:
        cerr << "Unexplained error occurred." << endl;
        break;
    case EXIT_INPUT_ERROR:
        cerr << "Usage error occurred." << endl;
        break;
    case EXIT_UNSUPPORTED:
        cerr << "Tried to use unsupported feature." << endl;
        break;
    case EXIT_UNSOLVABLE:
        cout << "Task is provably unsolvable." << endl;
        break;
    case EXIT_UNSOLVED_INCOMPLETE:
        cout << "Search stopped without finding a solution." << endl;
        break;
    case EXIT_OUT_OF_MEMORY:
        cout << "Memory limit has been reached." << endl;
        break;
    default:
        cerr << "Exitcode: " << exitcode << endl;
        ABORT("Unknown exitcode.");
    }
>>>>>>> 1cedbc60
    exit(exitcode);
}

bool is_product_within_limit(int factor1, int factor2, int limit) {
    assert(factor1 >= 0);
    assert(factor2 >= 0);
    assert(limit >= 0);
    return factor2 == 0 || factor1 <= limit / factor2;
}


int get_process_id() {
#if OPERATING_SYSTEM == WINDOWS
    return _getpid();
#else
    return getpid();
#endif
}<|MERGE_RESOLUTION|>--- conflicted
+++ resolved
@@ -3,100 +3,11 @@
 #include "system.h"
 
 #include <cassert>
-<<<<<<< HEAD
+
 using namespace std;
 
 void exit_with(ExitCode exitcode) {
     report_exit_code_reentrant(exitcode);
-=======
-#include <csignal>
-#include <fstream>
-#include <limits>
-
-using namespace std;
-
-#if OPERATING_SYSTEM == LINUX
-#include <unistd.h>
-static void exit_handler(int exit_code, void *hint);
-#elif OPERATING_SYSTEM == OSX
-#include <unistd.h>
-static void exit_handler();
-#include <mach/mach.h>
-#elif OPERATING_SYSTEM == WINDOWS || OPERATING_SYSTEM == CYGWIN
-#include "utilities_windows.h"
-#include <process.h>
-#include <psapi.h>
-#endif
-
-// See issue 469 for the reasons we chose this limit.
-static char *memory_padding = new char[32 * 1024];
-
-static void out_of_memory_handler();
-static void signal_handler(int signal_number);
-
-
-void register_event_handlers() {
-    // When running out of memory, release some emergency memory and
-    // terminate.
-    set_new_handler(out_of_memory_handler);
-
-    // On exit or when receiving certain signals such as SIGINT (Ctrl-C),
-    // print the peak memory usage.
-#if OPERATING_SYSTEM == LINUX
-    on_exit(exit_handler, 0);
-#elif OPERATING_SYSTEM == OSX
-    atexit(exit_handler);
-#elif OPERATING_SYSTEM == CYGWIN || OPERATING_SYSTEM == WINDOWS
-    // nothing
-#endif
-    signal(SIGABRT, signal_handler);
-    signal(SIGTERM, signal_handler);
-    signal(SIGSEGV, signal_handler);
-    signal(SIGINT, signal_handler);
-#if OPERATING_SYSTEM != WINDOWS
-    // This causes problems, see issue479.
-    //signal(SIGXCPU, signal_handler);
-#endif
-}
-
-#if OPERATING_SYSTEM == LINUX || OPERATING_SYSTEM == OSX
-#if OPERATING_SYSTEM == LINUX
-void exit_handler(int, void *) {
-#elif OPERATING_SYSTEM == OSX
-void exit_handler() {
-#endif
-    print_peak_memory(false);
-}
-#endif
-
-void exit_with(ExitCode exitcode) {
-    switch (exitcode) {
-    case EXIT_PLAN_FOUND:
-        cout << "Solution found." << endl;
-        break;
-    case EXIT_CRITICAL_ERROR:
-        cerr << "Unexplained error occurred." << endl;
-        break;
-    case EXIT_INPUT_ERROR:
-        cerr << "Usage error occurred." << endl;
-        break;
-    case EXIT_UNSUPPORTED:
-        cerr << "Tried to use unsupported feature." << endl;
-        break;
-    case EXIT_UNSOLVABLE:
-        cout << "Task is provably unsolvable." << endl;
-        break;
-    case EXIT_UNSOLVED_INCOMPLETE:
-        cout << "Search stopped without finding a solution." << endl;
-        break;
-    case EXIT_OUT_OF_MEMORY:
-        cout << "Memory limit has been reached." << endl;
-        break;
-    default:
-        cerr << "Exitcode: " << exitcode << endl;
-        ABORT("Unknown exitcode.");
-    }
->>>>>>> 1cedbc60
     exit(exitcode);
 }
 
@@ -105,13 +16,4 @@
     assert(factor2 >= 0);
     assert(limit >= 0);
     return factor2 == 0 || factor1 <= limit / factor2;
-}
-
-
-int get_process_id() {
-#if OPERATING_SYSTEM == WINDOWS
-    return _getpid();
-#else
-    return getpid();
-#endif
 }
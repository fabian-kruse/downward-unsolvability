#include "axioms.h"
#include "global_operator.h"
#include "globals.h"
#include "int_packer.h"

#include <iostream>
#include <vector>
using namespace std;

AxiomEvaluator::AxiomEvaluator() {
    // Initialize literals
    for (size_t i = 0; i < g_variable_domain.size(); ++i)
        axiom_literals.push_back(vector<AxiomLiteral>(g_variable_domain[i]));

    // Initialize rules
<<<<<<< HEAD
    for (int i = 0; i < g_axioms.size(); i++) {
        const GlobalOperator &axiom = g_axioms[i];
=======
    for (size_t i = 0; i < g_axioms.size(); ++i) {
        const Operator &axiom = g_axioms[i];
>>>>>>> e298f909
        int cond_count = axiom.get_effects()[0].conditions.size();
        int eff_var = axiom.get_effects()[0].var;
        int eff_val = axiom.get_effects()[0].val;
        AxiomLiteral *eff_literal = &axiom_literals[eff_var][eff_val];
        rules.push_back(AxiomRule(cond_count, eff_var, eff_val, eff_literal));
    }

    // Cross-reference rules and literals
<<<<<<< HEAD
    for (int i = 0; i < g_axioms.size(); i++) {
        const vector<GlobalCondition> &conditions = g_axioms[i].get_effects()[0].conditions;
        for (int j = 0; j < conditions.size(); j++) {
            const GlobalCondition &cond = conditions[j];
=======
    for (size_t i = 0; i < g_axioms.size(); ++i) {
        const vector<Condition> &conditions = g_axioms[i].get_effects()[0].conditions;
        for (size_t j = 0; j < conditions.size(); ++j) {
            const Condition &cond = conditions[j];
>>>>>>> e298f909
            axiom_literals[cond.var][cond.val].condition_of.push_back(&rules[i]);
        }
    }

    // Initialize negation-by-failure information
    int last_layer = -1;
    for (size_t i = 0; i < g_axiom_layers.size(); ++i)
        last_layer = max(last_layer, g_axiom_layers[i]);
    nbf_info_by_layer.resize(last_layer + 1);

    for (size_t var_no = 0; var_no < g_axiom_layers.size(); ++var_no) {
        int layer = g_axiom_layers[var_no];
        if (layer != -1 && layer != last_layer) {
            int nbf_value = g_default_axiom_values[var_no];
            AxiomLiteral *nbf_literal = &axiom_literals[var_no][nbf_value];
            NegationByFailureInfo nbf_info(var_no, nbf_literal);
            nbf_info_by_layer[layer].push_back(nbf_info);
        }
    }
}

// TODO rethink the way this is called: see issue348.
void AxiomEvaluator::evaluate(PackedStateBin *buffer) {
    if (!has_axioms())
        return;

    assert(queue.empty());
    for (size_t i = 0; i < g_axiom_layers.size(); ++i) {
        if (g_axiom_layers[i] != -1) {
            g_state_packer->set(buffer, i, g_default_axiom_values[i]);
        } else {
            queue.push_back(&axiom_literals[i][g_state_packer->get(buffer, i)]);
        }
    }

    for (size_t i = 0; i < rules.size(); ++i) {
        rules[i].unsatisfied_conditions = rules[i].condition_count;

        // TODO: In a perfect world, trivial axioms would have been
        // compiled away, and we could have the following assertion
        // instead of the following block.
        // assert(rules[i].condition_counter != 0);
        if (rules[i].condition_count == 0) {
            // NOTE: This duplicates code from the main loop below.
            // I don't mind because this is (hopefully!) going away
            // some time.
            int var_no = rules[i].effect_var;
            int val = rules[i].effect_val;
            if (g_state_packer->get(buffer, var_no) != val) {
                g_state_packer->set(buffer, var_no, val);
                queue.push_back(rules[i].effect_literal);
            }
        }
    }

    for (size_t layer_no = 0; layer_no < nbf_info_by_layer.size(); ++layer_no) {
        // Apply Horn rules.
        while (!queue.empty()) {
            AxiomLiteral *curr_literal = queue.back();
            queue.pop_back();
            for (size_t i = 0; i < curr_literal->condition_of.size(); ++i) {
                AxiomRule *rule = curr_literal->condition_of[i];
                if (--rule->unsatisfied_conditions == 0) {
                    int var_no = rule->effect_var;
                    int val = rule->effect_val;
                    if (g_state_packer->get(buffer, var_no) != val) {
                        g_state_packer->set(buffer, var_no, val);
                        queue.push_back(rule->effect_literal);
                    }
                }
            }
        }

        // Apply negation by failure rules. Skip this in last iteration
        // to save some time (see issue420, msg3058).
        if (layer_no != nbf_info_by_layer.size() - 1) {
            const vector<NegationByFailureInfo> &nbf_info = nbf_info_by_layer[layer_no];
            for (size_t i = 0; i < nbf_info.size(); ++i) {
                int var_no = nbf_info[i].var_no;
                if (g_state_packer->get(buffer, var_no) == g_default_axiom_values[var_no])
                    queue.push_back(nbf_info[i].literal);
            }
        }
    }
}<|MERGE_RESOLUTION|>--- conflicted
+++ resolved
@@ -13,13 +13,8 @@
         axiom_literals.push_back(vector<AxiomLiteral>(g_variable_domain[i]));
 
     // Initialize rules
-<<<<<<< HEAD
-    for (int i = 0; i < g_axioms.size(); i++) {
+    for (size_t i = 0; i < g_axioms.size(); ++i) {
         const GlobalOperator &axiom = g_axioms[i];
-=======
-    for (size_t i = 0; i < g_axioms.size(); ++i) {
-        const Operator &axiom = g_axioms[i];
->>>>>>> e298f909
         int cond_count = axiom.get_effects()[0].conditions.size();
         int eff_var = axiom.get_effects()[0].var;
         int eff_val = axiom.get_effects()[0].val;
@@ -28,17 +23,10 @@
     }
 
     // Cross-reference rules and literals
-<<<<<<< HEAD
-    for (int i = 0; i < g_axioms.size(); i++) {
+    for (size_t i = 0; i < g_axioms.size(); ++i) {
         const vector<GlobalCondition> &conditions = g_axioms[i].get_effects()[0].conditions;
-        for (int j = 0; j < conditions.size(); j++) {
+        for (size_t j = 0; j < conditions.size(); ++j) {
             const GlobalCondition &cond = conditions[j];
-=======
-    for (size_t i = 0; i < g_axioms.size(); ++i) {
-        const vector<Condition> &conditions = g_axioms[i].get_effects()[0].conditions;
-        for (size_t j = 0; j < conditions.size(); ++j) {
-            const Condition &cond = conditions[j];
->>>>>>> e298f909
             axiom_literals[cond.var][cond.val].condition_of.push_back(&rules[i]);
         }
     }

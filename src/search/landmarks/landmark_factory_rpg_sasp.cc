#include "landmark_factory_rpg_sasp.h"

#include "landmark_graph.h"
#include "util.h"

#include "../domain_transition_graph.h"
#include "../global_operator.h"
#include "../global_state.h"
#include "../globals.h"
#include "../option_parser.h"
#include "../plugin.h"

#include <cassert>
#include <limits>
#include <ext/hash_map>
#include <ext/hash_set>

using namespace __gnu_cxx;

LandmarkFactoryRpgSasp::LandmarkFactoryRpgSasp(const Options &opts)
    : LandmarkFactory(opts) {
}

void LandmarkFactoryRpgSasp::get_greedy_preconditions_for_lm(
    const LandmarkNode *lmp, const GlobalOperator &o, hash_map<int, int> &result) const {
    // Computes a subset of the actual preconditions of o for achieving lmp - takes into account
    // operator preconditions, but only reports those effect conditions that are true for ALL
    // effects achieving the LM.

    vector<bool> has_precondition_on_var(g_variable_domain.size(), false);
<<<<<<< HEAD
    const vector<GlobalCondition> &preconditions = o.get_preconditions();
    for (size_t j = 0; j < preconditions.size(); ++j) {
        result.insert(make_pair(preconditions[j].var, preconditions[j].val));
        has_precondition_on_var[preconditions[j].var] = true;
=======
    const vector<Condition> &preconditions = o.get_preconditions();
    for (size_t i = 0; i < preconditions.size(); ++i) {
        result.insert(make_pair(preconditions[i].var, preconditions[i].val));
        has_precondition_on_var[preconditions[i].var] = true;
>>>>>>> e298f909
    }

    // If there is an effect but no precondition on a variable v with domain
    // size 2 and initially the variable has the other value than required by
    // the landmark then at the first time the landmark is reached the
    // variable must still have the initial value.
<<<<<<< HEAD
    const GlobalState &initial_state = g_initial_state();
    const vector<GlobalEffect> &effects = o.get_effects();
    for (size_t j = 0; j < effects.size(); ++j) {
        int var = effects[j].var;
=======
    const State &initial_state = g_initial_state();
    const vector<Effect> &effects = o.get_effects();
    for (size_t i = 0; i < effects.size(); ++i) {
        int var = effects[i].var;
>>>>>>> e298f909
        if (!has_precondition_on_var[var] && g_variable_domain[var] == 2) {
            for (size_t j = 0; j < lmp->vars.size(); ++j) {
                if (lmp->vars[j] == var
                    && initial_state[var] != lmp->vals[j]) {
                    result.insert(make_pair(var, initial_state[var]));
                    break;
                }
            }
        }
    }

    // Check for lmp in conditional effects
    set<int> lm_props_achievable;
    for (size_t i = 0; i < effects.size(); ++i)
        for (size_t j = 0; j < lmp->vars.size(); ++j)
            if (lmp->vars[j] == effects[i].var && lmp->vals[j] == effects[i].val)
                lm_props_achievable.insert(j);
    // Intersect effect conditions of all effects that can achieve lmp
    hash_map<int, int> intersection;
    bool init = true;
    set<int>::iterator it = lm_props_achievable.begin();
    for (; it != lm_props_achievable.end(); ++it) {
        for (size_t i = 0; i < effects.size(); ++i) {
            if (!init && intersection.empty())
                break;
            hash_map<int, int> current_cond;
            if (lmp->vars[*it] == effects[i].var &&
                lmp->vals[*it] == effects[i].val) {
                if (effects[i].conditions.empty()) {
                    intersection.clear();
                    break;
                } else {
                    for (size_t j = 0; j < effects[i].conditions.size(); ++j)
                        current_cond.insert(make_pair(effects[i].conditions[j].var,
                                                      effects[i].conditions[j].val));
                }
            }
            if (init) {
                init = false;
                intersection = current_cond;
            } else
                intersection = _intersect(intersection, current_cond);
        }
    }
    result.insert(intersection.begin(), intersection.end());
}

int LandmarkFactoryRpgSasp::min_cost_for_landmark(LandmarkNode *bp, vector<vector<
                                                                               int> > &lvl_var) {
    int min_cost = numeric_limits<int>::max();
    // For each proposition in bp...
    for (size_t i = 0; i < bp->vars.size(); ++i) {
        pair<int, int> b = make_pair(bp->vars[i], bp->vals[i]);
        // ...look at all achieving operators
        const vector<int> &ops = lm_graph->get_operators_including_eff(b);
<<<<<<< HEAD
        for (size_t i = 0; i < ops.size(); ++i) {
            const GlobalOperator &op = lm_graph->get_operator_for_lookup_index(ops[i]);
=======
        for (size_t j = 0; j < ops.size(); ++j) {
            const Operator &op = lm_graph->get_operator_for_lookup_index(ops[j]);
>>>>>>> e298f909
            // and calculate the minimum cost of those that can make
            // bp true for the first time according to lvl_var
            if (_possibly_reaches_lm(op, lvl_var, bp))
                min_cost = min(min_cost, get_adjusted_action_cost(op, lm_graph->get_lm_cost_type()));
        }
    }
    assert(min_cost < numeric_limits<int>::max());
    return min_cost;
}

void LandmarkFactoryRpgSasp::found_simple_lm_and_order(const pair<int, int> a,
                                                       LandmarkNode &b, edge_type t) {
    LandmarkNode *new_lm;
    if (lm_graph->simple_landmark_exists(a)) {
        new_lm = &lm_graph->get_simple_lm_node(a);
        edge_add(*new_lm, b, t);
        return;
    }
    set<pair<int, int> > a_set;
    a_set.insert(a);
    if (lm_graph->disj_landmark_exists(a_set)) {
        // Simple landmarks are more informative than disjunctive ones,
        // change disj. landmark into simple

        // old: call to methode
        LandmarkNode &node = lm_graph->make_disj_node_simple(a);

        /* TODO: Problem: Schon diese jetzige Implementierung ist nicht mehr korrekt,
        da rm_landmark_node nicht nur bei allen children die parents-zeiger auf sich selbst
        loescht, sondern auch bei allen parents die children-zeiger auf sich selbst. Ein
        einfaches Speichern aller Attribute von node funktioniert also nicht - entweder man
        muss dann manuell bei den parents des alten node alle children-Zeiger neu setzen auf
        den neuen node oder man ueberarbeitet das ganze komplett anders... Eine andere Vermutung
        meinerseits waere, dass die alte Version verbugt ist und eigentlich auch die children-
        Zeiger der parents von node geloescht werden muessten, wie es in rm_landmark_node passiert.
        */
        // TODO: avoid copy constructor, save attributes locally and assign to new lm
        // new: replace by new program logic
        /*LandmarkNode &node2 = lm_graph->get_disj_lm_node(a);
        LandmarkNode node(node2);
        lm_graph->rm_landmark_node(&node2);
        lm_graph->landmark_add_simple(a);*/

        node.vars.clear();
        node.vals.clear();
        node.vars.push_back(a.first);
        node.vals.push_back(a.second);
        // Clean orders: let disj. LM {D1,...,Dn} be ordered before L. We
        // cannot infer that any one of D1,...Dn by itself is ordered before L
        for (hash_map<LandmarkNode *, edge_type, hash_pointer>::iterator it =
                 node.children.begin(); it != node.children.end(); ++it)
            it->first->parents.erase(&node);
        node.children.clear();
        node.forward_orders.clear();

        edge_add(node, b, t);
        // Node has changed, reexamine it again. This also fixes min_cost.
        for (list<LandmarkNode *>::const_iterator it = open_landmarks.begin(); it
             != open_landmarks.end(); ++it)
            if (*it == &node)
                return;
        open_landmarks.push_back(&node);
    } else {
        new_lm = &lm_graph->landmark_add_simple(a);
        open_landmarks.push_back(new_lm);
        edge_add(*new_lm, b, t);
    }
}

void LandmarkFactoryRpgSasp::found_disj_lm_and_order(const set<pair<int, int> > a,
                                                     LandmarkNode &b, edge_type t) {
    bool simple_lm_exists = false;
    pair<int, int> lm_prop;
    const GlobalState &initial_state = g_initial_state();
    for (set<pair<int, int> >::iterator it = a.begin(); it != a.end(); ++it) {
        if (initial_state[it->first] == it->second) {
            //cout << endl << "not adding LM that's true in initial state: "
            //<< g_variable_name[it->first] << " -> " << it->second << endl;
            return;
        }
        if (lm_graph->simple_landmark_exists(*it)) {
            // Propositions in this disj. LM exist already as simple LMs.
            simple_lm_exists = true;
            lm_prop = *it;
            break;
        }
    }
    LandmarkNode *new_lm;
    if (simple_lm_exists) {
        // Note: don't add orders as we can't be sure that they're correct
        return;
    } else if (lm_graph->disj_landmark_exists(a)) {
        if (lm_graph->exact_same_disj_landmark_exists(a)) {
            // LM already exists, just add order.
            new_lm = &lm_graph->get_disj_lm_node(*a.begin());
            edge_add(*new_lm, b, t);
            return;
        }
        // LM overlaps with existing disj. LM, do not add.
        return;
    }
    // This LM and no part of it exist, add the LM to the landmarks graph.
    new_lm = &lm_graph->landmark_add_disjunctive(a);
    open_landmarks.push_back(new_lm);
    edge_add(*new_lm, b, t);
}

void LandmarkFactoryRpgSasp::compute_shared_preconditions(
    hash_map<int, int> &shared_pre, vector<vector<int> > &lvl_var,
    LandmarkNode *bp) {
    /* Compute the shared preconditions of all operators that can potentially
     achieve landmark bp, given lvl_var (reachability in relaxed planning graph) */
    bool init = true;
    for (size_t i = 0; i < bp->vars.size(); ++i) {
        pair<int, int> b = make_pair(bp->vars[i], bp->vals[i]);
        const vector<int> &ops = lm_graph->get_operators_including_eff(b);

<<<<<<< HEAD
        for (size_t i = 0; i < ops.size(); ++i) {
            const GlobalOperator &op = lm_graph->get_operator_for_lookup_index(ops[i]);
=======
        for (size_t j = 0; j < ops.size(); ++j) {
            const Operator &op = lm_graph->get_operator_for_lookup_index(ops[j]);
>>>>>>> e298f909
            if (!init && shared_pre.empty())
                break;

            if (_possibly_reaches_lm(op, lvl_var, bp)) {
                hash_map<int, int> next_pre;
                get_greedy_preconditions_for_lm(bp, op, next_pre);
                if (init) {
                    init = false;
                    shared_pre = next_pre;
                } else
                    shared_pre = _intersect(shared_pre, next_pre);
            }
        }
    }
}

static string get_predicate_for_fact(int var_no, int value) {
    const string &fact_name = g_fact_names[var_no][value];
    if (fact_name == "<none of those>")
        return "";
    int predicate_pos = 0;
    if (fact_name.substr(0, 5) == "Atom ") {
        predicate_pos = 5;
    } else if (fact_name.substr(0, 12) == "NegatedAtom ") {
        predicate_pos = 12;
    }
    size_t paren_pos = fact_name.find('(', predicate_pos);
    if (predicate_pos == 0 || paren_pos == string::npos) {
        cerr << "error: cannot extract predicate from fact: "
             << fact_name << endl;
        exit_with(EXIT_INPUT_ERROR);
    }
    return string(fact_name.begin() + predicate_pos, fact_name.begin() + paren_pos);
}

void LandmarkFactoryRpgSasp::build_disjunction_classes() {
    /* The RHW landmark generation method only allows disjunctive
       landmarks where all atoms stem from the same PDDL predicate.
       This functionality is implemented via this method.

       The approach we use is to map each fact (var/value pair) to an
       equivalence class (representing all facts with the same
       predicate). The special class "-1" means "cannot be part of any
       disjunctive landmark". This is used for facts that do not
       belong to any predicate.

       Similar methods for restricting disjunctive landmarks could be
       implemented by just changing this function, as long as the
       restriction could also be implemented as an equivalence class.
       For example, we might simply use the finite-domain variable
       number as the equivalence class, which would be a cleaner
       method than what we currently use since it doesn't care about
       where the finite-domain representation comes from. (But of
       course making such a change would require a performance
       evaluation.)
    */

    typedef map<string, int> PredicateIndex;
    PredicateIndex predicate_to_index;

    int num_variables = g_variable_domain.size();
    disjunction_classes.resize(num_variables);
    for (int var = 0; var < num_variables; ++var) {
        int range = g_variable_domain[var];
        disjunction_classes[var].reserve(range);
        for (int value = 0; value < range; ++value) {
            string predicate = get_predicate_for_fact(var, value);
            int disj_class;
            if (predicate.empty()) {
                disj_class = -1;
            } else {
                // Insert predicate into hash_map or extract value that
                // is already there.
                pair<string, int> entry(predicate, predicate_to_index.size());
                disj_class = predicate_to_index.insert(entry).first->second;
            }
            disjunction_classes[var].push_back(disj_class);
        }
    }
}

void LandmarkFactoryRpgSasp::compute_disjunctive_preconditions(vector<set<pair<int,
                                                                               int> > > &disjunctive_pre, vector<vector<int> > &lvl_var,
                                                               LandmarkNode *bp) {
    /* Compute disjunctive preconditions from all operators than can potentially
     achieve landmark bp, given lvl_var (reachability in relaxed planning graph).
     A disj. precondition is a set of facts which contains one precondition fact
     from each of the operators, which we additionally restrict so that each fact
     in the set stems from the same PDDL predicate. */

    vector<int> ops;
    for (size_t i = 0; i < bp->vars.size(); ++i) {
        pair<int, int> b = make_pair(bp->vars[i], bp->vals[i]);
        const vector<int> &tmp_ops = lm_graph->get_operators_including_eff(b);
        for (size_t j = 0; j < tmp_ops.size(); ++j)
            ops.push_back(tmp_ops[j]);
    }
    int num_ops = 0;
    hash_map<int, vector<pair<int, int> > > preconditions; // maps from
    // pddl_proposition_indeces to props
    hash_map<int, set<int> > used_operators; // tells for each
    // proposition which operators use it
    for (size_t i = 0; i < ops.size(); ++i) {
        const GlobalOperator &op = lm_graph->get_operator_for_lookup_index(ops[i]);
        if (_possibly_reaches_lm(op, lvl_var, bp)) {
            ++num_ops;
            hash_map<int, int> next_pre;
            get_greedy_preconditions_for_lm(bp, op, next_pre);
            for (hash_map<int, int>::iterator it = next_pre.begin(); it
                 != next_pre.end(); ++it) {
                int disj_class = disjunction_classes[it->first][it->second];
                if (disj_class == -1) {
                    // This fact may not participate in any disjunctive LMs
                    // since it has no associated predicate.
                    continue;
                }

                // Only deal with propositions that are not shared preconditions
                // (those have been found already and are simple landmarks).
                if (!lm_graph->simple_landmark_exists(*it)) {
                    preconditions[disj_class].push_back(*it);
                    used_operators[disj_class].insert(i);
                }
            }
        }
    }
    for (hash_map<int, vector<pair<int, int> > >::iterator it =
             preconditions.begin(); it != preconditions.end(); ++it) {
        if (static_cast<int>(used_operators[it->first].size()) == num_ops) {
            set<pair<int, int> > pre_set; // the set gets rid of duplicate predicates
            pre_set.insert(it->second.begin(), it->second.end());
            if (pre_set.size() > 1) { // otherwise this LM is not actually a disjunctive LM
                disjunctive_pre.push_back(pre_set);
            }
        }
    }
}

void LandmarkFactoryRpgSasp::generate_landmarks() {
    cout << "Generating landmarks using the RPG/SAS+ approach\n";
    build_disjunction_classes();

    for (size_t i = 0; i < g_goal.size(); ++i) {
        LandmarkNode &lmn = lm_graph->landmark_add_simple(g_goal[i]);
        lmn.in_goal = true;
        open_landmarks.push_back(&lmn);
    }

    while (!open_landmarks.empty()) {
        LandmarkNode *bp = open_landmarks.front();
        open_landmarks.pop_front();
        assert(bp->forward_orders.empty());

        if (!bp->is_true_in_state(g_initial_state())) {
            // Backchain from landmark bp and compute greedy necessary predecessors.
            // Firstly, collect information about the earliest possible time step in a
            // relaxed plan that propositions are achieved (in lvl_var) and operators
            // applied (in lvl_ops).
            vector<vector<int> > lvl_var;
            vector<hash_map<pair<int, int>, int, hash_int_pair> > lvl_op;
            compute_predecessor_information(bp, lvl_var, lvl_op);
            // Use this information to determine all operators that can possibly achieve bp
            // for the first time, and collect any precondition propositions that all such
            // operators share (if there are any).
            hash_map<int, int> shared_pre;
            compute_shared_preconditions(shared_pre, lvl_var, bp);
            // All such shared preconditions are landmarks, and greedy necessary predecessors of bp.
            for (hash_map<int, int>::iterator it = shared_pre.begin(); it
                 != shared_pre.end(); ++it) {
                found_simple_lm_and_order(*it, *bp, greedy_necessary);
            }
            // Extract additional orders from relaxed planning graph and DTG.
            approximate_lookahead_orders(lvl_var, bp);
            // Use the information about possibly achieving operators of bp to set its min cost.
            bp->min_cost = min_cost_for_landmark(bp, lvl_var);

            // Process achieving operators again to find disj. LMs
            vector<set<pair<int, int> > > disjunctive_pre;
            compute_disjunctive_preconditions(disjunctive_pre, lvl_var, bp);
            for (size_t i = 0; i < disjunctive_pre.size(); ++i)
                if (disjunctive_pre[i].size() < 5) { // We don't want disj. LMs to get too big
                    found_disj_lm_and_order(disjunctive_pre[i], *bp, greedy_necessary);
                }

        }
    }
    add_lm_forward_orders();
}

void LandmarkFactoryRpgSasp::approximate_lookahead_orders(
    const vector<vector<int> > &lvl_var, LandmarkNode *lmp) {
    // Find all var-val pairs that can only be reached after the landmark
    // (according to relaxed plan graph as captured in lvl_var)
    // the result is saved in the node member variable forward_orders, and will be
    // used later, when the phase of finding LMs has ended (because at the
    // moment we don't know which of these var-val pairs will be LMs).
    find_forward_orders(lvl_var, lmp);

    // Use domain transition graphs to find further orders. Only possible if lmp is
    // a simple landmark.
    if (lmp->disjunctive)
        return;
    const pair<int, int> lmk = make_pair(lmp->vars[0], lmp->vals[0]);

    // Collect in "unreached" all values of the LM variable that cannot be reached
    // before the LM value (in the relaxed plan graph)
    hash_set<int> unreached(g_variable_domain[lmk.first]);
    for (int i = 0; i < g_variable_domain[lmk.first]; ++i)
        if (lvl_var[lmk.first][i] == numeric_limits<int>::max()
            && lmk.second != i)
            unreached.insert(i);
    // The set "exclude" will contain all those values of the LM variable that
    // cannot be reached before the LM value (as in "unreached") PLUS
    // one value that CAN be reached
    for (int i = 0; i < g_variable_domain[lmk.first]; ++i)
        if (unreached.find(i) == unreached.end() && lmk.second != i) {
            hash_set<int> exclude(g_variable_domain[lmk.first]);
            exclude = unreached;
            exclude.insert(i);
            // If that value is crucial for achieving the LM from the initial state,
            // we have found a new landmark.
            if (!domain_connectivity(lmk, exclude))
                found_simple_lm_and_order(make_pair(lmk.first, i), *lmp, natural);
        }

}

bool LandmarkFactoryRpgSasp::domain_connectivity(const pair<int, int> &landmark,
                                                 const hash_set<int> &exclude) {
    /* Tests whether in the domain transition graph of the LM variable, there is
     a path from the initial state value to the LM value, without passing through
     any value in "exclude". If not, that means that one of the values in "exclude"
     is crucial for achieving the landmark (i.e. is on every path to the LM).
     */
    const GlobalState &initial_state = g_initial_state();
    assert(landmark.second != initial_state[landmark.first]); // no initial state landmarks
    // The value that we want to achieve must not be excluded:
    assert(exclude.find(landmark.second) == exclude.end());
    // If the value in the initial state is excluded, we won't achieve our goal value:
    if (exclude.find(initial_state[landmark.first]) != exclude.end())
        return false;
    list<int> open;
    hash_set<int> closed(g_variable_domain[landmark.first]);
    closed = exclude;
    open.push_back(initial_state[landmark.first]);
    closed.insert(initial_state[landmark.first]);
    while (closed.find(landmark.second) == closed.end()) {
        if (open.empty()) // landmark not in closed and nothing more to insert
            return false;
        const int c = open.front();
        open.pop_front();
        vector<int> succ;
        g_transition_graphs[landmark.first]->get_successors(c, succ);
        for (size_t i = 0; i < succ.size(); ++i)
            if (closed.find(succ[i]) == closed.end()) {
                open.push_back(succ[i]);
                closed.insert(succ[i]);
            }

    }
    return true;
}

void LandmarkFactoryRpgSasp::find_forward_orders(
    const vector<vector<int> > &lvl_var, LandmarkNode *lmp) {
    /* lmp is ordered before any var-val pair that cannot be reached before lmp according to
     relaxed planning graph (as captured in lvl_var).
     These orders are saved in the node member variable "forward_orders".
     */
    int num_variables = g_variable_domain.size();
    for (int var = 0; var < num_variables; ++var)
        for (int value = 0; value < g_variable_domain[var]; ++value) {
            if (lvl_var[var][value] != numeric_limits<int>::max())
                continue;

            bool insert = true;
            for (size_t i = 0; i < lmp->vars.size() && insert; ++i) {
                const pair<int, int> lm = make_pair(lmp->vars[i], lmp->vals[i]);

                if (make_pair(var, value) != lm) {
                    // Make sure there is no operator that reaches both lm and (var, value) at the same time
                    bool intersection_empty = true;
                    const vector<int> &reach_fact = lm_graph->get_operators_including_eff(
                        make_pair(var, value));
                    const vector<int> &reach_lm = lm_graph->get_operators_including_eff(
                        lm);

                    for (size_t j = 0; j < reach_fact.size() && intersection_empty; ++j)
                        for (size_t k = 0; k < reach_lm.size()
                             && intersection_empty; ++k)
                            if (reach_fact[j] == reach_lm[k])
                                intersection_empty = false;

                    if (!intersection_empty)
                        insert = false;
                } else
                    insert = false;
            }
            if (insert)
                lmp->forward_orders.insert(make_pair(var, value));
        }

}

void LandmarkFactoryRpgSasp::add_lm_forward_orders() {
    set<LandmarkNode *>::const_iterator node_it;
    for (node_it = lm_graph->get_nodes().begin(); node_it != lm_graph->get_nodes().end(); ++node_it) {
        LandmarkNode &node = **node_it;

        for (hash_set<pair<int, int>, hash_int_pair>::iterator it2 =
                 node.forward_orders.begin(); it2 != node.forward_orders.end(); ++it2) {
            pair<int, int> node2_pair = *it2;

            if (lm_graph->simple_landmark_exists(node2_pair)) {
                LandmarkNode &node2 = lm_graph->get_simple_lm_node(node2_pair);
                edge_add(node, node2, natural);
            }
        }
        node.forward_orders.clear();
    }
}

static LandmarkGraph *_parse(OptionParser &parser) {
    parser.document_synopsis(
        "RHW Landmarks",
        "The landmark generation method introduced by "
        "Richter, Helmert and Westphal (AAAI 2008).");
    parser.document_note(
        "Relevant Options",
        "reasonable_orders, only_causal_landmarks, "
        "disjunctive_landmarks, no_orders");
    LandmarkGraph::add_options_to_parser(parser);

    Options opts = parser.parse();

    parser.document_language_support("conditional_effects",
                                     "supported");
    opts.set<bool>("supports_conditional_effects", true);

    if (parser.dry_run()) {
        return 0;
    } else {
        opts.set<Exploration *>("explor", new Exploration(opts));
        LandmarkFactoryRpgSasp lm_graph_factory(opts);
        LandmarkGraph *graph = lm_graph_factory.compute_lm_graph();
        return graph;
    }
}

static Plugin<LandmarkGraph> _plugin("lm_rhw", _parse);<|MERGE_RESOLUTION|>--- conflicted
+++ resolved
@@ -28,34 +28,20 @@
     // effects achieving the LM.
 
     vector<bool> has_precondition_on_var(g_variable_domain.size(), false);
-<<<<<<< HEAD
     const vector<GlobalCondition> &preconditions = o.get_preconditions();
-    for (size_t j = 0; j < preconditions.size(); ++j) {
-        result.insert(make_pair(preconditions[j].var, preconditions[j].val));
-        has_precondition_on_var[preconditions[j].var] = true;
-=======
-    const vector<Condition> &preconditions = o.get_preconditions();
     for (size_t i = 0; i < preconditions.size(); ++i) {
         result.insert(make_pair(preconditions[i].var, preconditions[i].val));
         has_precondition_on_var[preconditions[i].var] = true;
->>>>>>> e298f909
     }
 
     // If there is an effect but no precondition on a variable v with domain
     // size 2 and initially the variable has the other value than required by
     // the landmark then at the first time the landmark is reached the
     // variable must still have the initial value.
-<<<<<<< HEAD
     const GlobalState &initial_state = g_initial_state();
     const vector<GlobalEffect> &effects = o.get_effects();
-    for (size_t j = 0; j < effects.size(); ++j) {
-        int var = effects[j].var;
-=======
-    const State &initial_state = g_initial_state();
-    const vector<Effect> &effects = o.get_effects();
     for (size_t i = 0; i < effects.size(); ++i) {
         int var = effects[i].var;
->>>>>>> e298f909
         if (!has_precondition_on_var[var] && g_variable_domain[var] == 2) {
             for (size_t j = 0; j < lmp->vars.size(); ++j) {
                 if (lmp->vars[j] == var
@@ -111,13 +97,8 @@
         pair<int, int> b = make_pair(bp->vars[i], bp->vals[i]);
         // ...look at all achieving operators
         const vector<int> &ops = lm_graph->get_operators_including_eff(b);
-<<<<<<< HEAD
-        for (size_t i = 0; i < ops.size(); ++i) {
-            const GlobalOperator &op = lm_graph->get_operator_for_lookup_index(ops[i]);
-=======
         for (size_t j = 0; j < ops.size(); ++j) {
-            const Operator &op = lm_graph->get_operator_for_lookup_index(ops[j]);
->>>>>>> e298f909
+            const GlobalOperator &op = lm_graph->get_operator_for_lookup_index(ops[j]);
             // and calculate the minimum cost of those that can make
             // bp true for the first time according to lvl_var
             if (_possibly_reaches_lm(op, lvl_var, bp))
@@ -235,13 +216,8 @@
         pair<int, int> b = make_pair(bp->vars[i], bp->vals[i]);
         const vector<int> &ops = lm_graph->get_operators_including_eff(b);
 
-<<<<<<< HEAD
-        for (size_t i = 0; i < ops.size(); ++i) {
-            const GlobalOperator &op = lm_graph->get_operator_for_lookup_index(ops[i]);
-=======
         for (size_t j = 0; j < ops.size(); ++j) {
-            const Operator &op = lm_graph->get_operator_for_lookup_index(ops[j]);
->>>>>>> e298f909
+            const GlobalOperator &op = lm_graph->get_operator_for_lookup_index(ops[j]);
             if (!init && shared_pre.empty())
                 break;
 

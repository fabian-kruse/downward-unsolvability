--- conflicted
+++ resolved
@@ -5,11 +5,7 @@
 #include "globals.h"
 #include "option_parser.h"
 #include "plugin.h"
-<<<<<<< HEAD
-#include "state.h"
 #include "task.h"
-=======
->>>>>>> 2683cc01
 
 #include <limits>
 #include <utility>

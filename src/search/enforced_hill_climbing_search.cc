--- conflicted
+++ resolved
@@ -100,13 +100,8 @@
             for (size_t i = 0; i < ops.size(); ++i) {
                 ops[i]->unmark();
             }
-<<<<<<< HEAD
             vector<const GlobalOperator *> preferred_ops;
-            for (int i = 0; i < preferred_heuristics.size(); i++) {
-=======
-            vector<const Operator *> preferred_ops;
             for (size_t i = 0; i < preferred_heuristics.size(); ++i) {
->>>>>>> e298f909
                 preferred_heuristics[i]->get_preferred_operators(preferred_ops);
             }
             for (size_t i = 0; i < preferred_ops.size(); ++i) {
@@ -114,13 +109,8 @@
             }
         }
     } else {
-<<<<<<< HEAD
         vector<const GlobalOperator *> preferred_ops;
-        for (int i = 0; i < preferred_heuristics.size(); i++) {
-=======
-        vector<const Operator *> preferred_ops;
         for (size_t i = 0; i < preferred_heuristics.size(); ++i) {
->>>>>>> e298f909
             preferred_heuristics[i]->get_preferred_operators(preferred_ops);
             for (size_t j = 0; j < preferred_ops.size(); ++j) {
                 if (!preferred_ops[j]->is_marked()) {

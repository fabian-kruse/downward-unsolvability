#ifndef UTILITIES_H
#define UTILITIES_H

<<<<<<< HEAD
#include <cstdlib>
#include <iostream>
#include <sstream>
#include <unordered_set>
#include <utility>
#include <vector>
#include <functional>
=======
#include "system.h"
>>>>>>> fac47c08

#include <cassert>
#include <iostream>
#include <memory>
#include <utility>
#include <vector>

#define ABORT(msg) \
    ( \
        (std::cerr << "Critical error in file " << __FILE__ \
                   << ", line " << __LINE__ << ": " << std::endl \
                   << (msg) << std::endl), \
        (abort()), \
        (void)0 \
    )

enum ExitCode {
    EXIT_PLAN_FOUND = 0,
    EXIT_CRITICAL_ERROR = 1,
    EXIT_INPUT_ERROR = 2,
    EXIT_UNSUPPORTED = 3,
    // Task is provably unsolvable with current bound. Currently unused (see issue377).
    EXIT_UNSOLVABLE = 4,
    // Search ended without finding a solution.
    EXIT_UNSOLVED_INCOMPLETE = 5,
    EXIT_OUT_OF_MEMORY = 6
};

NO_RETURN extern void exit_with(ExitCode returncode);

/* Test if the product of two numbers is bounded by a third number.
   Safe against overflow. The caller must guarantee
   0 <= factor1, factor2 <= limit; failing this is an error. */
extern bool is_product_within_limit(int factor1, int factor2, int limit);

template<class T>
extern bool is_sorted_unique(const std::vector<T> &values) {
    for (size_t i = 1; i < values.size(); ++i) {
        if (values[i - 1] >= values[i])
            return false;
    }
    return true;
}

namespace std {
template<class T>
ostream &operator<<(ostream &stream, const vector<T> &vec) {
    stream << "[";
    string sep = "";
    for (const auto &item : vec) {
        stream << sep << item;
        sep = ", ";
    }
    stream << "]";
    return stream;
}

template<class T>
ostream &operator<<(ostream &stream, const unordered_set<T> &set) {
    stream << "{";
    string sep = "";
    for (auto &item : set) {
        stream << sep << item;
        sep = ", ";
    }
    stream << "}";
    return stream;
}
}

template<class T>
bool in_bounds(int index, const T &container) {
    return index >= 0 && static_cast<size_t>(index) < container.size();
}

template<class T>
bool in_bounds(size_t index, const T &container) {
    return index < container.size();
}

template<typename T>
T swap_and_pop_from_vector(std::vector<T> &vec, std::size_t pos) {
    assert(in_bounds(pos, vec));
    T element = vec[pos];
    std::swap(vec[pos], vec.back());
    vec.pop_back();
    return element;
}

template<typename T>
void unused_parameter(const T &) {
}

template<class T>
void release_vector_memory(std::vector<T> &vec) {
    std::vector<T>().swap(vec);
}

/*
  make_unique_ptr is a poor man's version of make_unique. Once we
  require C++14, we should change all occurrences of make_unique_ptr
  to make_unique.
*/

template<typename T, typename ... Args>
std::unique_ptr<T> make_unique_ptr(Args && ... args) {
    return std::unique_ptr<T>(new T(std::forward<Args>(args) ...));
}

/*
  Simple logger that includes the time and peak memory usage in logged lines.
  Line breaks are automatically added. Passing std::endl is not supported.

  Usage: Log() << "Variables: " << 10;
*/
class Log {
    std::ostringstream os;
public:
    template <typename T>
    Log &operator<<(T const &value) {
        os << value;
        return *this;
    }

    ~Log();
};

#endif<|MERGE_RESOLUTION|>--- conflicted
+++ resolved
@@ -1,23 +1,18 @@
 #ifndef UTILITIES_H
 #define UTILITIES_H
 
-<<<<<<< HEAD
+#include "system.h"
+
+#include <cassert>
 #include <cstdlib>
 #include <iostream>
+#include <memory>
 #include <sstream>
 #include <unordered_set>
 #include <utility>
 #include <vector>
 #include <functional>
-=======
-#include "system.h"
->>>>>>> fac47c08
 
-#include <cassert>
-#include <iostream>
-#include <memory>
-#include <utility>
-#include <vector>
 
 #define ABORT(msg) \
     ( \
